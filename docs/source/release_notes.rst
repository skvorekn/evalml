--- conflicted
+++ resolved
@@ -4,10 +4,7 @@
 **Future Releases**
     * Enhancements
         * Added multiple sampling methods for data splitters for imbalanced classification :pr:`1775`
-<<<<<<< HEAD
-=======
         * Updated ``InvalidTargetDataCheck`` to check for mismatched indices in target and features :pr:`1816`
->>>>>>> a28dfe29
         * Updated ``Woodwork`` structures returned from components to support ``Woodwork`` logical type overrides set by the user :pr:`1784`
         * Updated estimators to keep track of input feature names during ``fit()`` :pr:`1794`
         * Updated ``visualize_decision_tree`` to include feature names in output :pr:`1813`
