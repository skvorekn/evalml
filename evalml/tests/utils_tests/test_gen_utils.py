--- conflicted
+++ resolved
@@ -10,14 +10,13 @@
 
 from evalml.model_understanding.graphs import visualize_decision_tree
 from evalml.pipelines.components import ComponentBase
+from evalml.utils import (
+    _convert_numeric_dataset,
+    _convert_woodwork_types_wrapper,
+    infer_feature_types
+)
 from evalml.utils.gen_utils import (
     SEED_BOUNDS,
-<<<<<<< HEAD
-    _convert_numeric_dataset,
-    _convert_to_woodwork_structure,
-    _convert_woodwork_types_wrapper,
-=======
->>>>>>> d4e2f544
     _rename_column_names_to_numeric,
     classproperty,
     convert_to_seconds,
@@ -486,7 +485,6 @@
     assert os.path.basename(output_) == 'test_plot.png'
 
 
-<<<<<<< HEAD
 @pytest.mark.parametrize("value,error",
                          [
                              (1, False), (-1, False),
@@ -509,8 +507,8 @@
             _convert_numeric_dataset(X, y, to_pandas=to_pandas)
     else:
         X_transformed, y_transformed = _convert_numeric_dataset(X, y, to_pandas=to_pandas)
-        X_ww = _convert_to_woodwork_structure(X)
-        y_ww = _convert_to_woodwork_structure(y)
+        X_ww = infer_feature_types(X)
+        y_ww = infer_feature_types(y)
 
         if to_pandas:
             X_ww = _convert_woodwork_types_wrapper(X_ww.to_dataframe())
@@ -521,9 +519,9 @@
         else:
             pd.testing.assert_frame_equal(X_ww.to_dataframe(), X_transformed.to_dataframe())
             pd.testing.assert_series_equal(y_ww.to_series(), y_transformed.to_series())
-=======
+
+
 def test_deprecate_arg():
-
     with warnings.catch_warnings(record=True) as warn:
         warnings.simplefilter("always")
         assert deprecate_arg("foo", "bar", None, 5) == 5
@@ -533,5 +531,4 @@
         warnings.simplefilter("always")
         assert deprecate_arg("foo", "bar", 4, 7) == 4
         assert len(warn) == 1
-        assert str(warn[0].message).startswith("Argument 'foo' has been deprecated in favor of 'bar'")
->>>>>>> d4e2f544
+        assert str(warn[0].message).startswith("Argument 'foo' has been deprecated in favor of 'bar'")