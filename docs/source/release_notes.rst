--- conflicted
+++ resolved
@@ -2,11 +2,8 @@
 -------------
 **Future Releases**
     * Enhancements
-<<<<<<< HEAD
         * Changed ``AutoMLSearch`` to default ``optimize_thresholds`` to True :pr:`1943`
-=======
         * Added multiple oversampling and undersampling sampling methods as data splitters for imbalanced classification :pr:`1775`
->>>>>>> 80267d7a
     * Fixes
     * Changes
     * Documentation Changes
