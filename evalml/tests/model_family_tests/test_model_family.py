import pytest

from evalml.model_family import ModelFamily, handle_model_family


@pytest.fixture
def correct_model_families():
    correct_model_families = [ModelFamily.LINEAR_MODEL, ModelFamily.LIGHTGBM,
                              ModelFamily.RANDOM_FOREST, ModelFamily.XGBOOST,
                              ModelFamily.CATBOOST, ModelFamily.EXTRA_TREES,
                              ModelFamily.DECISION_TREE, ModelFamily.ENSEMBLE,
                              ModelFamily.BASELINE, ModelFamily.K_NEIGHBORS,
<<<<<<< HEAD
                              ModelFamily.PROPHET,
                              ModelFamily.NONE]
=======
                              ModelFamily.SVM, ModelFamily.NONE]
>>>>>>> eb54a631
    yield correct_model_families


def test_handle_string(correct_model_families):
    model_families = ['linear_model', 'lightgbm', 'random_forest',
                      'xgboost', 'catboost', 'extra_trees', 'decision_tree',
<<<<<<< HEAD
                      'ensemble', 'baseline', 'k_neighbors', 'prophet', 'none']
=======
                      'ensemble', 'baseline', 'k_neighbors', 'svm', 'none']
>>>>>>> eb54a631
    for model_family in zip(model_families, correct_model_families):
        assert handle_model_family(model_family[0]) == model_family[1]

    model_family = 'fake'
    error_msg = 'Model family \'fake\' does not exist'
    with pytest.raises(KeyError, match=error_msg):
        handle_model_family(model_family) == ModelFamily.LINEAR_MODEL


def test_handle_model_family(correct_model_families):
    for model_family in correct_model_families:
        assert handle_model_family(model_family) == model_family


def test_handle_incorrect_type():
    error_msg = '`handle_model_family` was not passed a str or ModelFamily object'
    with pytest.raises(ValueError, match=error_msg):
        handle_model_family(5)


def test_handle_repr():
    assert eval(repr(ModelFamily.LINEAR_MODEL)) == ModelFamily.LINEAR_MODEL
    assert eval(repr(ModelFamily.RANDOM_FOREST)) == ModelFamily.RANDOM_FOREST
    assert eval(repr(ModelFamily.NONE)) == ModelFamily.NONE


def test_repr_list(correct_model_families):
    representation = repr(correct_model_families)
    for model in ModelFamily:
        assert repr(model) in representation<|MERGE_RESOLUTION|>--- conflicted
+++ resolved
@@ -10,23 +10,14 @@
                               ModelFamily.CATBOOST, ModelFamily.EXTRA_TREES,
                               ModelFamily.DECISION_TREE, ModelFamily.ENSEMBLE,
                               ModelFamily.BASELINE, ModelFamily.K_NEIGHBORS,
-<<<<<<< HEAD
-                              ModelFamily.PROPHET,
-                              ModelFamily.NONE]
-=======
-                              ModelFamily.SVM, ModelFamily.NONE]
->>>>>>> eb54a631
+                              ModelFamily.PROPHET, ModelFamily.SVM, ModelFamily.NONE]
     yield correct_model_families
 
 
 def test_handle_string(correct_model_families):
     model_families = ['linear_model', 'lightgbm', 'random_forest',
                       'xgboost', 'catboost', 'extra_trees', 'decision_tree',
-<<<<<<< HEAD
-                      'ensemble', 'baseline', 'k_neighbors', 'prophet', 'none']
-=======
-                      'ensemble', 'baseline', 'k_neighbors', 'svm', 'none']
->>>>>>> eb54a631
+                      'ensemble', 'baseline', 'k_neighbors', 'prophet', 'svm', 'none']
     for model_family in zip(model_families, correct_model_families):
         assert handle_model_family(model_family[0]) == model_family[1]
 
