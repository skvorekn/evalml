Release Notes
-------------

**Future Releases**
    * Enhancements
        * Added `get_feature_names` on `OneHotEncoder` :pr:`1193`
        * Added LightGBM to AutoMLSearch :pr:`1199`
        * Updates scikit-learn and scikit-optimize to use latest versions - 0.23.2 and 0.8.1 respectively :pr:`1141`
<<<<<<< HEAD
        * Included internal target check for both training and validation data in AutoMLSearch :pr:`1226`
=======
        * Add `ProblemTypes.all_problem_types` helper to get list of supported problem types :pr:`1219`
>>>>>>> 6b0f75d8
    * Fixes
        * Updated GitHub URL after migration to Alteryx GitHub org :pr:`1207`
        * Changed Problem Type enum to be more similar to the string name :pr:`1208`
    * Changes
        * Added `allow_writing_files` as a named argument to CatBoost estimators. :pr:`1202`
        * Added `solver` and `multi_class` as named arguments to LogisticRegressionClassifier :pr:`1202`
    * Documentation Changes
        * Included description of how to access the component instances and features for pipeline user guide :pr:`1163`
        * Updated API docs to refer to target as "target" instead of "labels" for non-classification tasks and minor docs cleanup :pr:`1160`
        * Added Class Imbalance Data Check to `api_reference.rst` :pr:`1190` :pr:`1200`
        * Add pipeline properties to API reference :pr:`1209`
    * Testing Changes


**v0.13.2 Sep. 17, 2020**
    * Enhancements
        * Added `output_format` field to explain predictions functions :pr:`1107`
        * Modified `get_objective` and `get_objectives` to be able to return any objective in `evalml.objectives` :pr:`1132`
        * Added a `return_instance` boolean parameter to `get_objective` :pr:`1132`
        * Added `ClassImbalanceDataCheck` to determine whether target imbalance falls below a given threshold :pr:`1135`
        * Added label encoder to lightGBM for binary classification :pr:`1152`
        * Added labels for the row index of confusion matrix :pr:`1154`
        * Added AutoMLSearch object as another parameter in search callbacks :pr:`1156`
        * Added the corresponding probability threshold for each point displayed in `graph_roc_curve` :pr:`1161`
        * Added `__eq__` for `ComponentBase` and `PipelineBase` :pr:`1178`
        * Added support for multiclass classification for `roc_curve` :pr:`1164`
        * Added `categories` accessor to `OneHotEncoder` for listing the categories associated with a feature :pr:`1182`
        * Added utility function to create pipeline instances from a list of component instances :pr:`1176`
    * Fixes
        * Fixed XGBoost column names for partial dependence methods :pr:`1104`
        * Removed dead code validating column type from `TextFeaturizer` :pr:`1122`
        * Fixed issue where Imputer cannot fit when there is None in a categorical or boolean column :pr:`1144`
        * OneHotEncoder preserves the custom index in the input data :pr:`1146`
        * Fixed representation for `ModelFamily` :pr:`1165`
        * Removed duplicate `nbsphinx` dependency in `dev-requirements.txt` :pr:`1168`
        * Users can now pass in any valid kwargs to all estimators :pr:`1157`
        * Remove broken accessor `OneHotEncoder.get_feature_names` and unneeded base class :pr:`1179`
        * Removed LightGBM Estimator from AutoML models :pr:`1186`
    * Changes
        * Pinned scikit-optimize version to 0.7.4 :pr:`1136`
        * Removed tqdm as a dependency :pr:`1177`
        * Added lightgbm version 3.0.0 to latest_dependency_versions.txt :pr:`1185`
        * Rename `max_pipelines` to `max_iterations` :pr:`1169`
    * Documentation Changes
        * Fixed API docs for `AutoMLSearch` `add_result_callback` :pr:`1113`
        * Added a step to our release process for pushing our latest version to conda-forge :pr:`1118`
        * Added warning for missing ipywidgets dependency for using `PipelineSearchPlots` on Jupyterlab :pr:`1145`
        * Updated README.md example to load demo dataset :pr:`1151`
        * Swapped mapping of breast cancer targets in `model_understanding.ipynb` :pr:`1170`
    * Testing Changes
        * Added test confirming `TextFeaturizer` never outputs null values :pr:`1122`
        * Changed Python version of `Update Dependencies` action to 3.8.x :pr:`1137`
        * Fixed release notes check-in test for `Update Dependencies` actions :pr:`1172`

.. warning::

    **Breaking Changes**
        * `get_objective` will now return a class definition rather than an instance by default :pr:`1132`
        * Deleted `OPTIONS` dictionary in `evalml.objectives.utils.py` :pr:`1132`
        * If specifying an objective by string, the string must now match the objective's name field, case-insensitive :pr:`1132`
        * Passing "Cost Benefit Matrix", "Fraud Cost", "Lead Scoring", "Mean Squared Log Error",
            "Recall", "Recall Macro", "Recall Micro", "Recall Weighted", or "Root Mean Squared Log Error" to `AutoMLSearch` will now result in a `ValueError`
            rather than an `ObjectiveNotFoundError` :pr:`1132`
        * Search callbacks `start_iteration_callback` and `add_results_callback` have changed to include a copy of the AutoMLSearch object as a third parameter :pr:`1156`
        * Deleted `OneHotEncoder.get_feature_names` method which had been broken for a while, in favor of pipelines' `input_feature_names` :pr:`1179`
        * Deleted empty base class `CategoricalEncoder` which `OneHotEncoder` component was inheriting from :pr:`1176`
        * Results from `roc_curve` will now return as a list of dictionaries with each dictionary representing a class :pr:`1164`
        * `max_pipelines` now raises a `DeprecationWarning' and will be removed in the next release. `max_iterations` should be used instead. :pr:`1169`


**v0.13.1 Aug. 25, 2020**
    * Enhancements
        * Added Cost-Benefit Matrix objective for binary classification :pr:`1038`
        * Split `fill_value` into `categorical_fill_value` and `numeric_fill_value` for Imputer :pr:`1019`
        * Added `explain_predictions` and `explain_predictions_best_worst` for explaining multiple predictions with SHAP :pr:`1016`
        * Added new LSA component for text featurization :pr:`1022`
        * Added guide on installing with conda :pr:`1041`
        * Added a “cost-benefit curve” util method to graph cost-benefit matrix scores vs. binary classification thresholds :pr:`1081`
        * Standardized error when calling transform/predict before fit for pipelines :pr:`1048`
        * Added `percent_better_than_baseline` to Automl search rankings and full rankings table :pr:`1050`
        * Added one-way partial dependence and partial dependence plots :pr:`1079`
        * Added "Feature Value" column to prediction explanation reports. :pr:`1064`
        * Added LightGBM classification estimator :pr:`1082`, :pr:`1114`
        * Added `max_batches` parameter to AutoMLSearch :pr:`1087`
    * Fixes
        * Updated TextFeaturizer component to no longer require an internet connection to run :pr:`1022`
        * Fixed non-deterministic element of TextFeaturizer transformations :pr:`1022`
        * Added a StandardScaler to all ElasticNet pipelines :pr:`1065`
        * Updated cost-benefit matrix to normalize score :pr:`1099`
        * Fixed logic in `calculate_percent_difference` so that it can handle negative values :pr:`1100`
    * Changes
        * Added `needs_fitting` property to ComponentBase :pr:`1044`
        * Updated references to data types to use datatype lists defined in `evalml.utils.gen_utils` :pr:`1039`
        * Remove maximum version limit for SciPy dependency :pr:`1051`
        * Moved `all_components` and other component importers into runtime methods :pr:`1045`
        * Consolidated graphing utility methods under `evalml.utils.graph_utils` :pr:`1060`
        * Made slight tweaks to how TextFeaturizer uses featuretools, and did some refactoring of that and of LSA :pr:`1090`
        * Changed `show_all_features` parameter into `importance_threshold`, which allows for thresholding feature importance :pr:`1097`, :pr:`1103`
    * Documentation Changes
        * Update setup.py URL to point to the github repo :pr:`1037`
        * Added tutorial for using the cost-benefit matrix objective :pr:`1088`
        * Updated `model_understanding.ipynb` to include documentation for using plotly on Jupyter Lab :pr:`1108`
    * Testing Changes
        * Refactor CircleCI tests to use matrix jobs (:pr:`1043`)
        * Added a test to check that all test directories are included in evalml package :pr:`1054`


.. warning::

    **Breaking Changes**
        * ``confusion_matrix`` and ``normalize_confusion_matrix`` have been moved to `evalml.utils` :pr:`1038`
        * All graph utility methods previously under ``evalml.pipelines.graph_utils`` have been moved to ``evalml.utils.graph_utils`` :pr:`1060`


**v0.12.2 Aug. 6, 2020**
    * Enhancements
        * Add save/load method to components :pr:`1023`
        * Expose pickle `protocol` as optional arg to save/load :pr:`1023`
        * Updated estimators used in AutoML to include ExtraTrees and ElasticNet estimators :pr:`1030`
    * Fixes
    * Changes
        * Removed DeprecationWarning for SimpleImputer :pr:`1018`
    * Documentation Changes
        * Add note about version numbers to release process docs :pr:`1034`
    * Testing Changes
        * Test files are now included in the evalml package :pr:`1029`


**v0.12.0 Aug. 3, 2020**
    * Enhancements
        * Added string and categorical targets support for binary and multiclass pipelines and check for numeric targets for `DetectLabelLeakage` data check :pr:`932`
        * Added clear exception for regression pipelines if target datatype is string or categorical :pr:`960`
        * Added target column names and class labels in `predict` and `predict_proba` output for pipelines :pr:`951`
        * Added `_compute_shap_values` and `normalize_values` to `pipelines/explanations` module :pr:`958`
        * Added `explain_prediction` feature which explains single predictions with SHAP :pr:`974`
        * Added Imputer to allow different imputation strategies for numerical and categorical dtypes :pr:`991`
        * Added support for configuring logfile path using env var, and don't create logger if there are filesystem errors :pr:`975`
        * Updated catboost estimators' default parameters and automl hyperparameter ranges to speed up fit time :pr:`998`
    * Fixes
        * Fixed ReadtheDocs warning failure regarding embedded gif :pr:`943`
        * Removed incorrect parameter passed to pipeline classes in `_add_baseline_pipelines` :pr:`941`
        * Added universal error for calling `predict`, `predict_proba`, `transform`, and `feature_importances` before fitting :pr:`969`, :pr:`994`
        * Made `TextFeaturizer` component and pip dependencies `featuretools` and `nlp_primitives` optional :pr:`976`
        * Updated imputation strategy in automl to no longer limit impute strategy to `most_frequent` for all features if there are any categorical columns :pr:`991`
        * Fixed UnboundLocalError for`cv_pipeline` when automl search errors :pr:`996`
        * Fixed `Imputer` to reset dataframe index to preserve behavior expected from  `SimpleImputer` :pr:`1009`
    * Changes
        * Moved `get_estimators ` to `evalml.pipelines.components.utils` :pr:`934`
        * Modified Pipelines to raise `PipelineScoreError` when they encounter an error during scoring :pr:`936`
        * Moved `evalml.model_families.list_model_families` to `evalml.pipelines.components.allowed_model_families` :pr:`959`
        * Renamed `DateTimeFeaturization` to `DateTimeFeaturizer` :pr:`977`
        * Added check to stop search and raise an error if all pipelines in a batch return NaN scores :pr:`1015`
    * Documentation Changes
        * Update README.md :pr:`963`
        * Reworded message when errors are returned from data checks in search :pr:`982`
        * Added section on understanding model predictions with `explain_prediction` to User Guide :pr:`981`
        * Added a section to the user guide and api reference about how XGBoost and CatBoost are not fully supported. :pr:`992`
        * Added custom components section in user guide :pr:`993`
        * Update FAQ section formatting :pr:`997`
        * Update release process documentation :pr:`1003`
    * Testing Changes
        * Moved `predict_proba` and `predict` tests regarding string / categorical targets to `test_pipelines.py` :pr:`972`
        * Fix dependency update bot by updating python version to 3.7 to avoid frequent github version updates :pr:`1002`


.. warning::

    **Breaking Changes**
        * ``get_estimators`` has been moved to ``evalml.pipelines.components.utils`` (previously was under ``evalml.pipelines.utils``) :pr:`934`
        * Removed the ``raise_errors`` flag in AutoML search. All errors during pipeline evaluation will be caught and logged. :pr:`936`
        * ``evalml.model_families.list_model_families`` has been moved to `evalml.pipelines.components.allowed_model_families` :pr:`959`
        * ``TextFeaturizer``: the ``featuretools`` and ``nlp_primitives`` packages must be installed after installing evalml in order to use this component :pr:`976`
        * Renamed ``DateTimeFeaturization`` to ``DateTimeFeaturizer`` :pr:`977`


**v0.11.2 July 16, 2020**
    * Enhancements
        * Added `NoVarianceDataCheck` to `DefaultDataChecks` :pr:`893`
        * Added text processing and featurization component `TextFeaturizer` :pr:`913`, :pr:`924`
        * Added additional checks to InvalidTargetDataCheck to handle invalid target data types :pr:`929`
        * AutoMLSearch will now handle KeyboardInterrupt and prompt user for confirmation :pr:`915`
    * Fixes
        * Makes automl results a read-only property :pr:`919`
    * Changes
        * Deleted static pipelines and refactored tests involving static pipelines, removed `all_pipelines()` and `get_pipelines()` :pr:`904`
        * Moved `list_model_families` to `evalml.model_family.utils` :pr:`903`
        * Updated `all_pipelines`, `all_estimators`, `all_components` to use the same mechanism for dynamically generating their elements :pr:`898`
        * Rename `master` branch to `main` :pr:`918`
        * Add pypi release github action :pr:`923`
        * Updated AutoMLSearch.search stdout output and logging and removed tqdm progress bar :pr:`921`
        * Moved automl config checks previously in `search()` to init :pr:`933`
    * Documentation Changes
        * Reorganized and rewrote documentation :pr:`937`
        * Updated to use pydata sphinx theme :pr:`937`
        * Updated docs to use `release_notes` instead of `changelog` :pr:`942`
    * Testing Changes
        * Cleaned up fixture names and usages in tests :pr:`895`


.. warning::

    **Breaking Changes**
        * ``list_model_families`` has been moved to ``evalml.model_family.utils`` (previously was under ``evalml.pipelines.utils``) :pr:`903`
        * ``get_estimators`` has been moved to ``evalml.pipelines.components.utils`` (previously was under ``evalml.pipelines.utils``) :pr:`934`
        * Static pipeline definitions have been removed, but similar pipelines can still be constructed via creating an instance of PipelineBase :pr:`904`
        * ``all_pipelines()`` and ``get_pipelines()`` utility methods have been removed :pr:`904`


**v0.11.0 June 30, 2020**
    * Enhancements
        * Added multiclass support for ROC curve graphing :pr:`832`
        * Added preprocessing component to drop features whose percentage of NaN values exceeds a specified threshold :pr:`834`
        * Added data check to check for problematic target labels :pr:`814`
        * Added PerColumnImputer that allows imputation strategies per column :pr:`824`
        * Added transformer to drop specific columns :pr:`827`
        * Added support for `categories`, `handle_error`, and `drop` parameters in `OneHotEncoder` :pr:`830` :pr:`897`
        * Added preprocessing component to handle DateTime columns featurization :pr:`838`
        * Added ability to clone pipelines and components :pr:`842`
        * Define getter method for component `parameters` :pr:`847`
        * Added utility methods to calculate and graph permutation importances :pr:`860`, :pr:`880`
        * Added new utility functions necessary for generating dynamic preprocessing pipelines :pr:`852`
        * Added kwargs to all components :pr:`863`
        * Updated `AutoSearchBase` to use dynamically generated preprocessing pipelines :pr:`870`
        * Added SelectColumns transformer :pr:`873`
        * Added ability to evaluate additional pipelines for automl search :pr:`874`
        * Added `default_parameters` class property to components and pipelines :pr:`879`
        * Added better support for disabling data checks in automl search :pr:`892`
        * Added ability to save and load AutoML objects to file :pr:`888`
        * Updated `AutoSearchBase.get_pipelines` to return an untrained pipeline instance :pr:`876`
        * Saved learned binary classification thresholds in automl results cv data dict :pr:`876`
    * Fixes
        * Fixed bug where SimpleImputer cannot handle dropped columns :pr:`846`
        * Fixed bug where PerColumnImputer cannot handle dropped columns :pr:`855`
        * Enforce requirement that builtin components save all inputted values in their parameters dict :pr:`847`
        * Don't list base classes in `all_components` output :pr:`847`
        * Standardize all components to output pandas data structures, and accept either pandas or numpy :pr:`853`
        * Fixed rankings and full_rankings error when search has not been run :pr:`894`
    * Changes
        * Update `all_pipelines` and `all_components` to try initializing pipelines/components, and on failure exclude them :pr:`849`
        * Refactor `handle_components` to `handle_components_class`, standardize to `ComponentBase` subclass instead of instance :pr:`850`
        * Refactor "blacklist"/"whitelist" to "allow"/"exclude" lists :pr:`854`
        * Replaced `AutoClassificationSearch` and `AutoRegressionSearch` with `AutoMLSearch` :pr:`871`
        * Renamed feature_importances and permutation_importances methods to use singular names (feature_importance and permutation_importance) :pr:`883`
        * Updated `automl` default data splitter to train/validation split for large datasets :pr:`877`
        * Added open source license, update some repo metadata :pr:`887`
        * Removed dead code in `_get_preprocessing_components` :pr:`896`
    * Documentation Changes
        * Fix some typos and update the EvalML logo :pr:`872`
    * Testing Changes
        * Update the changelog check job to expect the new branching pattern for the deps update bot :pr:`836`
        * Check that all components output pandas datastructures, and can accept either pandas or numpy :pr:`853`
        * Replaced `AutoClassificationSearch` and `AutoRegressionSearch` with `AutoMLSearch` :pr:`871`


.. warning::

    **Breaking Changes**
        * Pipelines' static ``component_graph`` field must contain either ``ComponentBase`` subclasses or ``str``, instead of ``ComponentBase`` subclass instances :pr:`850`
        * Rename ``handle_component`` to ``handle_component_class``. Now standardizes to ``ComponentBase`` subclasses instead of ``ComponentBase`` subclass instances :pr:`850`
        * Renamed automl's ``cv`` argument to ``data_split`` :pr:`877`
        * Pipelines' and classifiers' ``feature_importances`` is renamed `feature_importance`, `graph_feature_importances` is renamed `graph_feature_importance` :pr:`883`
        * Passing ``data_checks=None`` to automl search will not perform any data checks as opposed to default checks. :pr:`892`
        * Pipelines to search for in AutoML are now determined automatically, rather than using the statically-defined pipeline classes. :pr:`870`
        * Updated ``AutoSearchBase.get_pipelines`` to return an untrained pipeline instance, instead of one which happened to be trained on the final cross-validation fold :pr:`876`


**v0.10.0 May 29, 2020**
    * Enhancements
        * Added baseline models for classification and regression, add functionality to calculate baseline models before searching in AutoML :pr:`746`
        * Port over highly-null guardrail as a data check and define `DefaultDataChecks` and `DisableDataChecks` classes :pr:`745`
        * Update `Tuner` classes to work directly with pipeline parameters dicts instead of flat parameter lists :pr:`779`
        * Add Elastic Net as a pipeline option :pr:`812`
        * Added new Pipeline option `ExtraTrees` :pr:`790`
        * Added precicion-recall curve metrics and plot for binary classification problems in `evalml.pipeline.graph_utils` :pr:`794`
        * Update the default automl algorithm to search in batches, starting with default parameters for each pipeline and iterating from there :pr:`793`
        * Added `AutoMLAlgorithm` class and `IterativeAlgorithm` impl, separated from `AutoSearchBase` :pr:`793`
    * Fixes
        * Update pipeline `score` to return `nan` score for any objective which throws an exception during scoring :pr:`787`
        * Fixed bug introduced in :pr:`787` where binary classification metrics requiring predicted probabilities error in scoring :pr:`798`
        * CatBoost and XGBoost classifiers and regressors can no longer have a learning rate of 0 :pr:`795`
    * Changes
        * Cleanup pipeline `score` code, and cleanup codecov :pr:`711`
        * Remove `pass` for abstract methods for codecov :pr:`730`
        * Added __str__ for AutoSearch object :pr:`675`
        * Add util methods to graph ROC and confusion matrix :pr:`720`
        * Refactor `AutoBase` to `AutoSearchBase` :pr:`758`
        * Updated AutoBase with `data_checks` parameter, removed previous `detect_label_leakage` parameter, and added functionality to run data checks before search in AutoML :pr:`765`
        * Updated our logger to use Python's logging utils :pr:`763`
        * Refactor most of `AutoSearchBase._do_iteration` impl into `AutoSearchBase._evaluate` :pr:`762`
        * Port over all guardrails to use the new DataCheck API :pr:`789`
        * Expanded `import_or_raise` to catch all exceptions :pr:`759`
        * Adds RMSE, MSLE, RMSLE as standard metrics :pr:`788`
        * Don't allow `Recall` to be used as an objective for AutoML :pr:`784`
        * Removed feature selection from pipelines :pr:`819`
        * Update default estimator parameters to make automl search faster and more accurate :pr:`793`
    * Documentation Changes
        * Add instructions to freeze `master` on `release.md` :pr:`726`
        * Update release instructions with more details :pr:`727` :pr:`733`
        * Add objective base classes to API reference :pr:`736`
        * Fix components API to match other modules :pr:`747`
    * Testing Changes
        * Delete codecov yml, use codecov.io's default :pr:`732`
        * Added unit tests for fraud cost, lead scoring, and standard metric objectives :pr:`741`
        * Update codecov client :pr:`782`
        * Updated AutoBase __str__ test to include no parameters case :pr:`783`
        * Added unit tests for `ExtraTrees` pipeline :pr:`790`
        * If codecov fails to upload, fail build :pr:`810`
        * Updated Python version of dependency action :pr:`816`
        * Update the dependency update bot to use a suffix when creating branches :pr:`817`

.. warning::

    **Breaking Changes**
        * The ``detect_label_leakage`` parameter for AutoML classes has been removed and replaced by a ``data_checks`` parameter :pr:`765`
        * Moved ROC and confusion matrix methods from ``evalml.pipeline.plot_utils`` to ``evalml.pipeline.graph_utils`` :pr:`720`
        * ``Tuner`` classes require a pipeline hyperparameter range dict as an init arg instead of a space definition :pr:`779`
        * ``Tuner.propose`` and ``Tuner.add`` work directly with pipeline parameters dicts instead of flat parameter lists :pr:`779`
        * ``PipelineBase.hyperparameters`` and ``custom_hyperparameters`` use pipeline parameters dict format instead of being represented as a flat list :pr:`779`
        * All guardrail functions previously under ``evalml.guardrails.utils`` will be removed and replaced by data checks :pr:`789`
        * `Recall` disallowed as an objective for AutoML :pr:`784`
        * ``AutoSearchBase`` parameter ``tuner`` has been renamed to ``tuner_class`` :pr:`793`
        * ``AutoSearchBase`` parameter ``possible_pipelines`` and ``possible_model_families`` have been renamed to ``allowed_pipelines`` and ``allowed_model_families`` :pr:`793`


**v0.9.0 Apr. 27, 2020**
    * Enhancements
        * Added accuracy as an standard objective :pr:`624`
        * Added verbose parameter to load_fraud :pr:`560`
        * Added Balanced Accuracy metric for binary, multiclass :pr:`612` :pr:`661`
        * Added XGBoost regressor and XGBoost regression pipeline :pr:`666`
        * Added Accuracy metric for multiclass :pr:`672`
        * Added objective name in `AutoBase.describe_pipeline` :pr:`686`
        * Added `DataCheck` and `DataChecks`, `Message` classes and relevant subclasses :pr:`739`
    * Fixes
        * Removed direct access to `cls.component_graph` :pr:`595`
        * Add testing files to .gitignore :pr:`625`
        * Remove circular dependencies from `Makefile` :pr:`637`
        * Add error case for `normalize_confusion_matrix()` :pr:`640`
        * Fixed XGBoostClassifier and XGBoostRegressor bug with feature names that contain [, ], or < :pr:`659`
        * Update make_pipeline_graph to not accidentally create empty file when testing if path is valid :pr:`649`
        * Fix pip installation warning about docsutils version, from boto dependency :pr:`664`
        * Removed zero division warning for F1/precision/recall metrics :pr:`671`
        * Fixed `summary` for pipelines without estimators :pr:`707`
    * Changes
        * Updated default objective for binary/multiseries classification to log loss :pr:`613`
        * Created classification and regression pipeline subclasses and removed objective as an attribute of pipeline classes :pr:`405`
        * Changed the output of `score` to return one dictionary :pr:`429`
        * Created binary and multiclass objective subclasses :pr:`504`
        * Updated objectives API :pr:`445`
        * Removed call to `get_plot_data` from AutoML :pr:`615`
        * Set `raise_error` to default to True for AutoML classes :pr:`638`
        * Remove unnecessary "u" prefixes on some unicode strings :pr:`641`
        * Changed one-hot encoder to return uint8 dtypes instead of ints :pr:`653`
        * Pipeline `_name` field changed to `custom_name` :pr:`650`
        * Removed `graphs.py` and moved methods into `PipelineBase` :pr:`657`, :pr:`665`
        * Remove s3fs as a dev dependency :pr:`664`
        * Changed requirements-parser to be a core dependency :pr:`673`
        * Replace `supported_problem_types` field on pipelines with `problem_type` attribute on base classes :pr:`678`
        * Changed AutoML to only show best results for a given pipeline template in `rankings`, added `full_rankings` property to show all :pr:`682`
        * Update `ModelFamily` values: don't list xgboost/catboost as classifiers now that we have regression pipelines for them :pr:`677`
        * Changed AutoML's `describe_pipeline` to get problem type from pipeline instead :pr:`685`
        * Standardize `import_or_raise` error messages :pr:`683`
        * Updated argument order of objectives to align with sklearn's :pr:`698`
        * Renamed `pipeline.feature_importance_graph` to `pipeline.graph_feature_importances` :pr:`700`
        * Moved ROC and confusion matrix methods to `evalml.pipelines.plot_utils` :pr:`704`
        * Renamed `MultiClassificationObjective` to `MulticlassClassificationObjective`, to align with pipeline naming scheme :pr:`715`
    * Documentation Changes
        * Fixed some sphinx warnings :pr:`593`
        * Fixed docstring for AutoClassificationSearch with correct command :pr:`599`
        * Limit readthedocs formats to pdf, not htmlzip and epub :pr:`594` :pr:`600`
        * Clean up objectives API documentation :pr:`605`
        * Fixed function on Exploring search results page :pr:`604`
        * Update release process doc :pr:`567`
        * AutoClassificationSearch and AutoRegressionSearch show inherited methods in API reference :pr:`651`
        * Fixed improperly formatted code in breaking changes for changelog :pr:`655`
        * Added configuration to treat Sphinx warnings as errors :pr:`660`
        * Removed separate plotting section for pipelines in API reference :pr:`657`, :pr:`665`
        * Have leads example notebook load S3 files using https, so we can delete s3fs dev dependency :pr:`664`
        * Categorized components in API reference and added descriptions for each category :pr:`663`
        * Fixed Sphinx warnings about BalancedAccuracy objective :pr:`669`
        * Updated API reference to include missing components and clean up pipeline docstrings :pr:`689`
        * Reorganize API ref, and clarify pipeline sub-titles :pr:`688`
        * Add and update preprocessing utils in API reference :pr:`687`
        * Added inheritance diagrams to API reference :pr:`695`
        * Documented which default objective AutoML optimizes for :pr:`699`
        * Create seperate install page :pr:`701`
        * Include more utils in API ref, like `import_or_raise` :pr:`704`
        * Add more color to pipeline documentation :pr:`705`
    * Testing Changes
        * Matched install commands of `check_latest_dependencies` test and it's GitHub action :pr:`578`
        * Added Github app to auto assign PR author as assignee :pr:`477`
        * Removed unneeded conda installation of xgboost in windows checkin tests :pr:`618`
        * Update graph tests to always use tmpfile dir :pr:`649`
        * Changelog checkin test workaround for release PRs: If 'future release' section is empty of PR refs, pass check :pr:`658`
        * Add changelog checkin test exception for `dep-update` branch :pr:`723`

.. warning::

    **Breaking Changes**

    * Pipelines will now no longer take an objective parameter during instantiation, and will no longer have an objective attribute.
    * ``fit()`` and ``predict()`` now use an optional ``objective`` parameter, which is only used in binary classification pipelines to fit for a specific objective.
    * ``score()`` will now use a required ``objectives`` parameter that is used to determine all the objectives to score on. This differs from the previous behavior, where the pipeline's objective was scored on regardless.
    * ``score()`` will now return one dictionary of all objective scores.
    * ``ROC`` and ``ConfusionMatrix`` plot methods via ``Auto(*).plot`` have been removed by :pr:`615` and are replaced by ``roc_curve`` and ``confusion_matrix`` in `evamlm.pipelines.plot_utils`` in :pr:`704`
    * ``normalize_confusion_matrix`` has been moved to ``evalml.pipelines.plot_utils`` :pr:`704`
    * Pipelines ``_name`` field changed to ``custom_name``
    * Pipelines ``supported_problem_types`` field is removed because it is no longer necessary :pr:`678`
    * Updated argument order of objectives' `objective_function` to align with sklearn :pr:`698`
    * `pipeline.feature_importance_graph` has been renamed to `pipeline.graph_feature_importances` in :pr:`700`
    * Removed unsupported ``MSLE`` objective :pr:`704`


**v0.8.0 Apr. 1, 2020**
    * Enhancements
        * Add normalization option and information to confusion matrix :pr:`484`
        * Add util function to drop rows with NaN values :pr:`487`
        * Renamed `PipelineBase.name` as `PipelineBase.summary` and redefined `PipelineBase.name` as class property :pr:`491`
        * Added access to parameters in Pipelines with `PipelineBase.parameters` (used to be return of `PipelineBase.describe`) :pr:`501`
        * Added `fill_value` parameter for SimpleImputer :pr:`509`
        * Added functionality to override component hyperparameters and made pipelines take hyperparemeters from components :pr:`516`
        * Allow numpy.random.RandomState for random_state parameters :pr:`556`
    * Fixes
        * Removed unused dependency `matplotlib`, and move `category_encoders` to test reqs :pr:`572`
    * Changes
        * Undo version cap in XGBoost placed in :pr:`402` and allowed all released of XGBoost :pr:`407`
        * Support pandas 1.0.0 :pr:`486`
        * Made all references to the logger static :pr:`503`
        * Refactored `model_type` parameter for components and pipelines to `model_family` :pr:`507`
        * Refactored `problem_types` for pipelines and components into `supported_problem_types` :pr:`515`
        * Moved `pipelines/utils.save_pipeline` and `pipelines/utils.load_pipeline` to `PipelineBase.save` and `PipelineBase.load` :pr:`526`
        * Limit number of categories encoded by OneHotEncoder :pr:`517`
    * Documentation Changes
        * Updated API reference to remove PipelinePlot and added moved PipelineBase plotting methods :pr:`483`
        * Add code style and github issue guides :pr:`463` :pr:`512`
        * Updated API reference for to surface class variables for pipelines and components :pr:`537`
        * Fixed README documentation link :pr:`535`
        * Unhid PR references in changelog :pr:`656`
    * Testing Changes
        * Added automated dependency check PR :pr:`482`, :pr:`505`
        * Updated automated dependency check comment :pr:`497`
        * Have build_docs job use python executor, so that env vars are set properly :pr:`547`
        * Added simple test to make sure OneHotEncoder's top_n works with large number of categories :pr:`552`
        * Run windows unit tests on PRs :pr:`557`


.. warning::

    **Breaking Changes**

    * ``AutoClassificationSearch`` and ``AutoRegressionSearch``'s ``model_types`` parameter has been refactored into ``allowed_model_families``
    * ``ModelTypes`` enum has been changed to ``ModelFamily``
    * Components and Pipelines now have a ``model_family`` field instead of ``model_type``
    * ``get_pipelines`` utility function now accepts ``model_families`` as an argument instead of ``model_types``
    * ``PipelineBase.name`` no longer returns structure of pipeline and has been replaced by ``PipelineBase.summary``
    * ``PipelineBase.problem_types`` and ``Estimator.problem_types`` has been renamed to ``supported_problem_types``
    * ``pipelines/utils.save_pipeline`` and ``pipelines/utils.load_pipeline`` moved to ``PipelineBase.save`` and ``PipelineBase.load``


**v0.7.0 Mar. 9, 2020**
    * Enhancements
        * Added emacs buffers to .gitignore :pr:`350`
        * Add CatBoost (gradient-boosted trees) classification and regression components and pipelines :pr:`247`
        * Added Tuner abstract base class :pr:`351`
        * Added n_jobs as parameter for AutoClassificationSearch and AutoRegressionSearch :pr:`403`
        * Changed colors of confusion matrix to shades of blue and updated axis order to match scikit-learn's :pr:`426`
        * Added PipelineBase graph and feature_importance_graph methods, moved from previous location :pr:`423`
        * Added support for python 3.8 :pr:`462`
    * Fixes
        * Fixed ROC and confusion matrix plots not being calculated if user passed own additional_objectives :pr:`276`
        * Fixed ReadtheDocs FileNotFoundError exception for fraud dataset :pr:`439`
    * Changes
        * Added n_estimators as a tunable parameter for XGBoost :pr:`307`
        * Remove unused parameter ObjectiveBase.fit_needs_proba :pr:`320`
        * Remove extraneous parameter component_type from all components :pr:`361`
        * Remove unused rankings.csv file :pr:`397`
        * Downloaded demo and test datasets so unit tests can run offline :pr:`408`
        * Remove `_needs_fitting` attribute from Components :pr:`398`
        * Changed plot.feature_importance to show only non-zero feature importances by default, added optional parameter to show all :pr:`413`
        * Refactored `PipelineBase` to take in parameter dictionary and moved pipeline metadata to class attribute :pr:`421`
        * Dropped support for Python 3.5 :pr:`438`
        * Removed unused `apply.py` file :pr:`449`
        * Clean up requirements.txt to remove unused deps :pr:`451`
        * Support installation without all required dependencies :pr:`459`
    * Documentation Changes
        * Update release.md with instructions to release to internal license key :pr:`354`
    * Testing Changes
        * Added tests for utils (and moved current utils to gen_utils) :pr:`297`
        * Moved XGBoost install into it's own separate step on Windows using Conda :pr:`313`
        * Rewind pandas version to before 1.0.0, to diagnose test failures for that version :pr:`325`
        * Added dependency update checkin test :pr:`324`
        * Rewind XGBoost version to before 1.0.0 to diagnose test failures for that version :pr:`402`
        * Update dependency check to use a whitelist :pr:`417`
        * Update unit test jobs to not install dev deps :pr:`455`

.. warning::

    **Breaking Changes**

    * Python 3.5 will not be actively supported.

**v0.6.0 Dec. 16, 2019**
    * Enhancements
        * Added ability to create a plot of feature importances :pr:`133`
        * Add early stopping to AutoML using patience and tolerance parameters :pr:`241`
        * Added ROC and confusion matrix metrics and plot for classification problems and introduce PipelineSearchPlots class :pr:`242`
        * Enhanced AutoML results with search order :pr:`260`
        * Added utility function to show system and environment information :pr:`300`
    * Fixes
        * Lower botocore requirement :pr:`235`
        * Fixed decision_function calculation for FraudCost objective :pr:`254`
        * Fixed return value of Recall metrics :pr:`264`
        * Components return `self` on fit :pr:`289`
    * Changes
        * Renamed automl classes to AutoRegressionSearch and AutoClassificationSearch :pr:`287`
        * Updating demo datasets to retain column names :pr:`223`
        * Moving pipeline visualization to PipelinePlots class :pr:`228`
        * Standarizing inputs as pd.Dataframe / pd.Series :pr:`130`
        * Enforcing that pipelines must have an estimator as last component :pr:`277`
        * Added ipywidgets as a dependency in requirements.txt :pr:`278`
        * Added Random and Grid Search Tuners :pr:`240`
    * Documentation Changes
        * Adding class properties to API reference :pr:`244`
        * Fix and filter FutureWarnings from scikit-learn :pr:`249`, :pr:`257`
        * Adding Linear Regression to API reference and cleaning up some Sphinx warnings :pr:`227`
    * Testing Changes
        * Added support for testing on Windows with CircleCI :pr:`226`
        * Added support for doctests :pr:`233`

.. warning::

    **Breaking Changes**

    * The ``fit()`` method for ``AutoClassifier`` and ``AutoRegressor`` has been renamed to ``search()``.
    * ``AutoClassifier`` has been renamed to ``AutoClassificationSearch``
    * ``AutoRegressor`` has been renamed to ``AutoRegressionSearch``
    * ``AutoClassificationSearch.results`` and ``AutoRegressionSearch.results`` now is a dictionary with ``pipeline_results`` and ``search_order`` keys. ``pipeline_results`` can be used to access a dictionary that is identical to the old ``.results`` dictionary. Whereas, ``search_order`` returns a list of the search order in terms of ``pipeline_id``.
    * Pipelines now require an estimator as the last component in ``component_list``. Slicing pipelines now throws an ``NotImplementedError`` to avoid returning pipelines without an estimator.

**v0.5.2 Nov. 18, 2019**
    * Enhancements
        * Adding basic pipeline structure visualization :pr:`211`
    * Documentation Changes
        * Added notebooks to build process :pr:`212`

**v0.5.1 Nov. 15, 2019**
    * Enhancements
        * Added basic outlier detection guardrail :pr:`151`
        * Added basic ID column guardrail :pr:`135`
        * Added support for unlimited pipelines with a max_time limit :pr:`70`
        * Updated .readthedocs.yaml to successfully build :pr:`188`
    * Fixes
        * Removed MSLE from default additional objectives :pr:`203`
        * Fixed random_state passed in pipelines :pr:`204`
        * Fixed slow down in RFRegressor :pr:`206`
    * Changes
        * Pulled information for describe_pipeline from pipeline's new describe method :pr:`190`
        * Refactored pipelines :pr:`108`
        * Removed guardrails from Auto(*) :pr:`202`, :pr:`208`
    * Documentation Changes
        * Updated documentation to show max_time enhancements :pr:`189`
        * Updated release instructions for RTD :pr:`193`
        * Added notebooks to build process :pr:`212`
        * Added contributing instructions :pr:`213`
        * Added new content :pr:`222`

**v0.5.0 Oct. 29, 2019**
    * Enhancements
        * Added basic one hot encoding :pr:`73`
        * Use enums for model_type :pr:`110`
        * Support for splitting regression datasets :pr:`112`
        * Auto-infer multiclass classification :pr:`99`
        * Added support for other units in max_time :pr:`125`
        * Detect highly null columns :pr:`121`
        * Added additional regression objectives :pr:`100`
        * Show an interactive iteration vs. score plot when using fit() :pr:`134`
    * Fixes
        * Reordered `describe_pipeline` :pr:`94`
        * Added type check for model_type :pr:`109`
        * Fixed `s` units when setting string max_time :pr:`132`
        * Fix objectives not appearing in API documentation :pr:`150`
    * Changes
        * Reorganized tests :pr:`93`
        * Moved logging to its own module :pr:`119`
        * Show progress bar history :pr:`111`
        * Using cloudpickle instead of pickle to allow unloading of custom objectives :pr:`113`
        * Removed render.py :pr:`154`
    * Documentation Changes
        * Update release instructions :pr:`140`
        * Include additional_objectives parameter :pr:`124`
        * Added Changelog :pr:`136`
    * Testing Changes
        * Code coverage :pr:`90`
        * Added CircleCI tests for other Python versions :pr:`104`
        * Added doc notebooks as tests :pr:`139`
        * Test metadata for CircleCI and 2 core parallelism :pr:`137`

**v0.4.1 Sep. 16, 2019**
    * Enhancements
        * Added AutoML for classification and regressor using Autobase and Skopt :pr:`7` :pr:`9`
        * Implemented standard classification and regression metrics :pr:`7`
        * Added logistic regression, random forest, and XGBoost pipelines :pr:`7`
        * Implemented support for custom objectives :pr:`15`
        * Feature importance for pipelines :pr:`18`
        * Serialization for pipelines :pr:`19`
        * Allow fitting on objectives for optimal threshold :pr:`27`
        * Added detect label leakage :pr:`31`
        * Implemented callbacks :pr:`42`
        * Allow for multiclass classification :pr:`21`
        * Added support for additional objectives :pr:`79`
    * Fixes
        * Fixed feature selection in pipelines :pr:`13`
        * Made random_seed usage consistent :pr:`45`
    * Documentation Changes
        * Documentation Changes
        * Added docstrings :pr:`6`
        * Created notebooks for docs :pr:`6`
        * Initialized readthedocs EvalML :pr:`6`
        * Added favicon :pr:`38`
    * Testing Changes
        * Added testing for loading data :pr:`39`

**v0.2.0 Aug. 13, 2019**
    * Enhancements
        * Created fraud detection objective :pr:`4`

**v0.1.0 July. 31, 2019**
    * *First Release*
    * Enhancements
        * Added lead scoring objecitve :pr:`1`
        * Added basic classifier :pr:`1`
    * Documentation Changes
        * Initialized Sphinx for docs :pr:`1`<|MERGE_RESOLUTION|>--- conflicted
+++ resolved
@@ -6,11 +6,8 @@
         * Added `get_feature_names` on `OneHotEncoder` :pr:`1193`
         * Added LightGBM to AutoMLSearch :pr:`1199`
         * Updates scikit-learn and scikit-optimize to use latest versions - 0.23.2 and 0.8.1 respectively :pr:`1141`
-<<<<<<< HEAD
         * Included internal target check for both training and validation data in AutoMLSearch :pr:`1226`
-=======
         * Add `ProblemTypes.all_problem_types` helper to get list of supported problem types :pr:`1219`
->>>>>>> 6b0f75d8
     * Fixes
         * Updated GitHub URL after migration to Alteryx GitHub org :pr:`1207`
         * Changed Problem Type enum to be more similar to the string name :pr:`1208`
