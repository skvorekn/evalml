Release Notes
-------------

**Future Releases**
    * Enhancements
        * Added RMSLE, MSLE, and MAPE to core objectives while checking for negative target values in ``invalid_targets_data_check`` :pr:`1574`
        * Added validation checks for binary problems with regression-like datasets and multiclass problems without true multiclass targets in ``invalid_targets_data_check`` :pr:`1665`
        * Added time series support for ``make_pipeline`` :pr:`1566`
        * Added target name for output of pipeline ``predict`` method :pr:`1578`
        * Added multiclass check to ``InvalidTargetDataCheck`` for two examples per class :pr:`1596`
        * Support graphviz 0.16 :pr:`1657`
        * Enhanced time series pipelines to accept empty features :pr:`1651`
        * Added support for list inputs for objectives :pr:`1663`
        * Added support for ``AutoMLSearch`` to handle time series classification pipelines :pr:`1666`
    * Fixes
<<<<<<< HEAD
        * Fixed inconsistent attributes and added Exceptions to docs :pr:`1673`
=======
        * Fixed ``TargetLeakageDataCheck`` to use Woodwork ``mutual_information`` rather than using Pandas' Pearson Correlation :pr:`1616`
>>>>>>> ecf87658
        * Fixed thresholding for pipelines in ``AutoMLSearch`` to only threshold binary classification pipelines :pr:`1622` :pr:`1626`
        * Updated ``load_data`` to return Woodwork structures and update default parameter value for ``index`` to ``None`` :pr:`1610`
        * Pinned scipy at < 1.6.0 while we work on adding support :pr:`1629`
        * Fixed data check message formatting in ``AutoMLSearch`` :pr:`1633`
        * Addressed stacked ensemble component for ``scikit-learn`` v0.24 support by setting ``shuffle=True`` for default CV :pr:`1613`
        * Fixed bug where ``Imputer`` reset the index on ``X`` :pr:`1590`
        * Fixed ``AutoMLSearch`` stacktrace when a cutom objective was passed in as a primary objective or additional objective :pr:`1575`
        * Fixed custom index bug for ``MAPE`` objective :pr:`1641`
        * Fixed index bug for ``TextFeaturizer`` and ``LSA`` components :pr:`1644`
        * Limited ``load_fraud`` dataset loaded into ``automl.ipynb`` :pr:`1646`
        * ``add_to_rankings`` updates ``AutoMLSearch.best_pipeline`` when necessary :pr:`1647`
        * Fixed bug where time series baseline estimators were not receiving ``gap`` and ``max_delay`` in ``AutoMLSearch`` :pr:`1645`
        * Fixed jupyter notebooks to help the RTD buildtime :pr:`1654`
        * Added ``positive_only`` objectives to ``non_core_objectives`` :pr:`1661`
    * Changes
        * Added labeling to ``graph_confusion_matrix`` :pr:`1632`
        * Rerunning search for ``AutoMLSearch`` results in a message thrown rather than failing the search, and removed ``has_searched`` property :pr:`1647`
        * Changed tuner class to allow and ignore single parameter values as input :pr:`1686`
    * Documentation Changes
        * Updated docs to include information about ``AutoMLSearch`` callback parameters and methods :pr:`1577`
        * Updated docs to prompt users to install graphiz on Mac :pr:`1656`
    * Testing Changes

.. warning::

    **Breaking Changes**
        * Removed ``has_searched`` property from ``AutoMLSearch`` :pr:`1647`

**v0.17.0 Dec. 29, 2020**
    * Enhancements
        * Added ``save_plot`` that allows for saving figures from different backends :pr:`1588`
        * Added ``LightGBM Regressor`` to regression components :pr:`1459`
        * Added ``visualize_decision_tree`` for tree visualization with ``decision_tree_data_from_estimator`` and ``decision_tree_data_from_pipeline`` to reformat tree structure output :pr:`1511`
        * Added `DFS Transformer` component into transformer components :pr:`1454`
        * Added ``MAPE`` to the standard metrics for time series problems and update objectives :pr:`1510`
        * Added ``graph_prediction_vs_actual_over_time`` and ``get_prediction_vs_actual_over_time_data`` to the model understanding module for time series problems :pr:`1483`
        * Added a ``ComponentGraph`` class that will support future pipelines as directed acyclic graphs :pr:`1415`
        * Updated data checks to accept ``Woodwork`` data structures :pr:`1481`
        * Added parameter to ``InvalidTargetDataCheck`` to show only top unique values rather than all unique values :pr:`1485`
        * Added multicollinearity data check :pr:`1515`
        * Added baseline pipeline and components for time series regression problems :pr:`1496`
        * Added more information to users about ensembling behavior in ``AutoMLSearch`` :pr:`1527`
        * Add woodwork support for more utility and graph methods :pr:`1544`
        * Changed ``DateTimeFeaturizer`` to encode features as int :pr:`1479`
        * Return trained pipelines from ``AutoMLSearch.best_pipeline`` :pr:`1547`
        * Added utility method so that users can set feature types without having to learn about Woodwork directly :pr:`1555`
        * Added Linear Discriminant Analysis transformer for dimensionality reduction :pr:`1331`
        * Added multiclass support for ``partial_dependence`` and ``graph_partial_dependence`` :pr:`1554`
        * Added ``TimeSeriesBinaryClassificationPipeline`` and ``TimeSeriesMulticlassClassificationPipeline`` classes :pr:`1528`
        * Added ``make_data_splitter`` method for easier automl data split customization :pr:`1568`
        * Integrated ``ComponentGraph`` class into Pipelines for full non-linear pipeline support :pr:`1543`
        * Update ``AutoMLSearch`` constructor to take training data instead of ``search`` and ``add_to_leaderboard`` :pr:`1597`
        * Update ``split_data`` helper args :pr:`1597`
        * Add problem type utils ``is_regression``, ``is_classification``, ``is_timeseries`` :pr:`1597`
        * Rename ``AutoMLSearch`` ``data_split`` arg to ``data_splitter`` :pr:`1569`
    * Fixes
        * Fix AutoML not passing CV folds to ``DefaultDataChecks`` for usage by ``ClassImbalanceDataCheck`` :pr:`1619`
        * Fix Windows CI jobs: install ``numba`` via conda, required for ``shap`` :pr:`1490`
        * Added custom-index support for `reset-index-get_prediction_vs_actual_over_time_data` :pr:`1494`
        * Fix ``generate_pipeline_code`` to account for boolean and None differences between Python and JSON :pr:`1524` :pr:`1531`
        * Set max value for plotly and xgboost versions while we debug CI failures with newer versions :pr:`1532`
        * Undo version pinning for plotly :pr:`1533`
        * Fix ReadTheDocs build by updating the version of ``setuptools`` :pr:`1561`
        * Set ``random_state`` of data splitter in AutoMLSearch to take int to keep consistency in the resulting splits :pr:`1579`
        * Pin sklearn version while we work on adding support :pr:`1594`
        * Pin pandas at <1.2.0 while we work on adding support :pr:`1609`
        * Pin graphviz at < 0.16 while we work on adding support :pr:`1609`
    * Changes
        * Reverting ``save_graph`` :pr:`1550` to resolve kaleido build issues :pr:`1585`
        * Update circleci badge to apply to ``main`` :pr:`1489`
        * Added script to generate github markdown for releases :pr:`1487`
        * Updated selection using pandas ``dtypes`` to selecting using Woodwork logical types :pr:`1551`
        * Updated dependencies to fix ``ImportError: cannot import name 'MaskedArray' from 'sklearn.utils.fixes'`` error and to address Woodwork and Featuretool dependencies :pr:`1540`
        * Made ``get_prediction_vs_actual_data()`` a public method :pr:`1553`
        * Updated ``Woodwork`` version requirement to v0.0.7 :pr:`1560`
        * Move data splitters from ``evalml.automl.data_splitters`` to ``evalml.preprocessing.data_splitters`` :pr:`1597`
        * Rename "# Testing" in automl log output to "# Validation" :pr:`1597`
    * Documentation Changes
        * Added partial dependence methods to API reference :pr:`1537`
        * Updated documentation for confusion matrix methods :pr:`1611`
    * Testing Changes
        * Set ``n_jobs=1`` in most unit tests to reduce memory :pr:`1505`

.. warning::

    **Breaking Changes**
        * Updated minimal dependencies: ``numpy>=1.19.1``, ``pandas>=1.1.0``, ``scikit-learn>=0.23.1``, ``scikit-optimize>=0.8.1``
        * Updated ``AutoMLSearch.best_pipeline`` to return a trained pipeline. Pass in ``train_best_pipeline=False`` to AutoMLSearch in order to return an untrained pipeline.
        * Pipeline component instances can no longer be iterated through using ``Pipeline.component_graph`` :pr:`1543`
        * Update ``AutoMLSearch`` constructor to take training data instead of ``search`` and ``add_to_leaderboard`` :pr:`1597`
        * Update ``split_data`` helper args :pr:`1597`
        * Move data splitters from ``evalml.automl.data_splitters`` to ``evalml.preprocessing.data_splitters`` :pr:`1597`
        * Rename ``AutoMLSearch`` ``data_split`` arg to ``data_splitter`` :pr:`1569`



**v0.16.1 Dec. 1, 2020**
    * Enhancements
        * Pin woodwork version to v0.0.6 to avoid breaking changes :pr:`1484`
        * Updated ``Woodwork`` to >=0.0.5 in ``core-requirements.txt`` :pr:`1473`
        * Removed ``copy_dataframe`` parameter for ``Woodwork``, updated ``Woodwork`` to >=0.0.6 in ``core-requirements.txt`` :pr:`1478`
        * Updated ``detect_problem_type`` to use ``pandas.api.is_numeric_dtype`` :pr:`1476`
    * Changes
        * Changed ``make clean`` to delete coverage reports as a convenience for developers :pr:`1464`
        * Set ``n_jobs=-1`` by default for stacked ensemble components :pr:`1472`
    * Documentation Changes
        * Updated pipeline and component documentation and demos to use ``Woodwork`` :pr:`1466`
    * Testing Changes
        * Update dependency update checker to use everything from core and optional dependencies :pr:`1480`


**v0.16.0 Nov. 24, 2020**
    * Enhancements
        * Updated pipelines and ``make_pipeline`` to accept ``Woodwork`` inputs :pr:`1393`
        * Updated components to accept ``Woodwork`` inputs :pr:`1423`
        * Added ability to freeze hyperparameters for ``AutoMLSearch`` :pr:`1284`
        * Added ``Target Encoder`` into transformer components :pr:`1401`
        * Added callback for error handling in ``AutoMLSearch`` :pr:`1403`
        * Added the index id to the ``explain_predictions_best_worst`` output to help users identify which rows in their data are included :pr:`1365`
        * The top_k features displayed in ``explain_predictions_*`` functions are now determined by the magnitude of shap values as opposed to the ``top_k`` largest and smallest shap values. :pr:`1374`
        * Added a problem type for time series regression :pr:`1386`
        * Added a ``is_defined_for_problem_type`` method to ``ObjectiveBase`` :pr:`1386`
        * Added a ``random_state`` parameter to ``make_pipeline_from_components`` function :pr:`1411`
        * Added ``DelayedFeaturesTransformer`` :pr:`1396`
        * Added a ``TimeSeriesRegressionPipeline`` class :pr:`1418`
        * Removed ``core-requirements.txt`` from the package distribution :pr:`1429`
        * Updated data check messages to include a `"code"` and `"details"` fields :pr:`1451`, :pr:`1462`
        * Added a ``TimeSeriesSplit`` data splitter for time series problems :pr:`1441`
        * Added a ``problem_configuration`` parameter to AutoMLSearch :pr:`1457`
    * Fixes
        * Fixed ``IndexError`` raised in ``AutoMLSearch`` when ``ensembling = True`` but only one pipeline to iterate over :pr:`1397`
        * Fixed stacked ensemble input bug and LightGBM warning and bug in ``AutoMLSearch`` :pr:`1388`
        * Updated enum classes to show possible enum values as attributes :pr:`1391`
        * Updated calls to ``Woodwork``'s ``to_pandas()`` to ``to_series()`` and ``to_dataframe()`` :pr:`1428`
        * Fixed bug in OHE where column names were not guaranteed to be unique :pr:`1349`
        * Fixed bug with percent improvement of ``ExpVariance`` objective on data with highly skewed target :pr:`1467`
        * Fix SimpleImputer error which occurs when all features are bool type :pr:`1215`
    * Changes
        * Changed ``OutliersDataCheck`` to return the list of columns, rather than rows, that contain outliers :pr:`1377`
        * Simplified and cleaned output for Code Generation :pr:`1371`
        * Reverted changes from :pr:`1337` :pr:`1409`
        * Updated data checks to return dictionary of warnings and errors instead of a list :pr:`1448`
        * Updated ``AutoMLSearch`` to pass ``Woodwork`` data structures to every pipeline (instead of pandas DataFrames) :pr:`1450`
        * Update ``AutoMLSearch`` to default to ``max_batches=1`` instead of ``max_iterations=5`` :pr:`1452`
        * Updated _evaluate_pipelines to consolidate side effects :pr:`1410`
    * Documentation Changes
        * Added description of CLA to contributing guide, updated description of draft PRs :pr:`1402`
        * Updated documentation to include all data checks, ``DataChecks``, and usage of data checks in AutoML :pr:`1412`
        * Updated docstrings from ``np.array`` to ``np.ndarray`` :pr:`1417`
        * Added section on stacking ensembles in AutoMLSearch documentation :pr:`1425`
    * Testing Changes
        * Removed ``category_encoders`` from test-requirements.txt :pr:`1373`
        * Tweak codecov.io settings again to avoid flakes :pr:`1413`
        * Modified ``make lint`` to check notebook versions in the docs :pr:`1431`
        * Modified ``make lint-fix`` to standardize notebook versions in the docs :pr:`1431`
        * Use new version of pull request Github Action for dependency check (:pr:`1443`)
        * Reduced number of workers for tests to 4 :pr:`1447`

.. warning::

    **Breaking Changes**
        * The ``top_k`` and ``top_k_features`` parameters in ``explain_predictions_*`` functions now return ``k`` features as opposed to ``2 * k`` features :pr:`1374`
        * Renamed ``problem_type`` to ``problem_types`` in ``RegressionObjective``, ``BinaryClassificationObjective``, and ``MulticlassClassificationObjective`` :pr:`1319`
        * Data checks now return a dictionary of warnings and errors instead of a list :pr:`1448`



**v0.15.0 Oct. 29, 2020**
    * Enhancements
        * Added stacked ensemble component classes (``StackedEnsembleClassifier``, ``StackedEnsembleRegressor``) :pr:`1134`
        * Added stacked ensemble components to ``AutoMLSearch`` :pr:`1253`
        * Added ``DecisionTreeClassifier`` and ``DecisionTreeRegressor`` to AutoML :pr:`1255`
        * Added ``graph_prediction_vs_actual`` in ``model_understanding`` for regression problems :pr:`1252`
        * Added parameter to ``OneHotEncoder`` to enable filtering for features to encode for :pr:`1249`
        * Added percent-better-than-baseline for all objectives to automl.results :pr:`1244`
        * Added ``HighVarianceCVDataCheck`` and replaced synonymous warning in ``AutoMLSearch`` :pr:`1254`
        * Added `PCA Transformer` component for dimensionality reduction :pr:`1270`
        * Added ``generate_pipeline_code`` and ``generate_component_code`` to allow for code generation given a pipeline or component instance :pr:`1306`
        * Added ``PCA Transformer`` component for dimensionality reduction :pr:`1270`
        * Updated ``AutoMLSearch`` to support ``Woodwork`` data structures :pr:`1299`
        * Added cv_folds to ``ClassImbalanceDataCheck`` and added this check to ``DefaultDataChecks`` :pr:`1333`
        * Make ``max_batches`` argument to ``AutoMLSearch.search`` public :pr:`1320`
        * Added text support to automl search :pr:`1062`
        * Added ``_pipelines_per_batch`` as a private argument to ``AutoMLSearch`` :pr:`1355`
    * Fixes
        * Fixed ML performance issue with ordered datasets: always shuffle data in automl's default CV splits :pr:`1265`
        * Fixed broken ``evalml info`` CLI command :pr:`1293`
        * Fixed ``boosting type='rf'`` for LightGBM Classifier, as well as ``num_leaves`` error :pr:`1302`
        * Fixed bug in ``explain_predictions_best_worst`` where a custom index in the target variable would cause a ``ValueError`` :pr:`1318`
        * Added stacked ensemble estimators to to ``evalml.pipelines.__init__`` file :pr:`1326`
        * Fixed bug in OHE where calls to transform were not deterministic if ``top_n`` was less than the number of categories in a column :pr:`1324`
        * Fixed LightGBM warning messages during AutoMLSearch :pr:`1342`
        * Fix warnings thrown during AutoMLSearch in ``HighVarianceCVDataCheck`` :pr:`1346`
        * Fixed bug where TrainingValidationSplit would return invalid location indices for dataframes with a custom index :pr:`1348`
        * Fixed bug where the AutoMLSearch ``random_state`` was not being passed to the created pipelines :pr:`1321`
    * Changes
        * Allow ``add_to_rankings`` to be called before AutoMLSearch is called :pr:`1250`
        * Removed Graphviz from test-requirements to add to requirements.txt :pr:`1327`
        * Removed ``max_pipelines`` parameter from ``AutoMLSearch`` :pr:`1264`
        * Include editable installs in all install make targets :pr:`1335`
        * Made pip dependencies `featuretools` and `nlp_primitives` core dependencies :pr:`1062`
        * Removed `PartOfSpeechCount` from `TextFeaturizer` transform primitives :pr:`1062`
        * Added warning for ``partial_dependency`` when the feature includes null values :pr:`1352`
    * Documentation Changes
        * Fixed and updated code blocks in Release Notes :pr:`1243`
        * Added DecisionTree estimators to API Reference :pr:`1246`
        * Changed class inheritance display to flow vertically :pr:`1248`
        * Updated cost-benefit tutorial to use a holdout/test set :pr:`1159`
        * Added ``evalml info`` command to documentation :pr:`1293`
        * Miscellaneous doc updates :pr:`1269`
        * Removed conda pre-release testing from the release process document :pr:`1282`
        * Updates to contributing guide :pr:`1310`
        * Added Alteryx footer to docs with Twitter and Github link :pr:`1312`
        * Added documentation for evalml installation for Python 3.6 :pr:`1322`
        * Added documentation changes to make the API Docs easier to understand :pr:`1323`
        * Fixed documentation for ``feature_importance`` :pr:`1353`
        * Added tutorial for running `AutoML` with text data :pr:`1357`
        * Added documentation for woodwork integration with automl search :pr:`1361`
    * Testing Changes
        * Added tests for ``jupyter_check`` to handle IPython :pr:`1256`
        * Cleaned up ``make_pipeline`` tests to test for all estimators :pr:`1257`
        * Added a test to check conda build after merge to main :pr:`1247`
        * Removed code that was lacking codecov for ``__main__.py`` and unnecessary :pr:`1293`
        * Codecov: round coverage up instead of down :pr:`1334`
        * Add DockerHub credentials to CI testing environment :pr:`1356`
        * Add DockerHub credentials to conda testing environment :pr:`1363`

.. warning::

    **Breaking Changes**
        * Renamed ``LabelLeakageDataCheck`` to ``TargetLeakageDataCheck`` :pr:`1319`
        * ``max_pipelines`` parameter has been removed from ``AutoMLSearch``. Please use ``max_iterations`` instead. :pr:`1264`
        * ``AutoMLSearch.search()`` will now log a warning if the input is not a ``Woodwork`` data structure (``pandas``, ``numpy``) :pr:`1299`
        * Make ``max_batches`` argument to ``AutoMLSearch.search`` public :pr:`1320`
        * Removed unused argument `feature_types` from AutoMLSearch.search :pr:`1062`

**v0.14.1 Sep. 29, 2020**
    * Enhancements
        * Updated partial dependence methods to support calculating numeric columns in a dataset with non-numeric columns :pr:`1150`
        * Added ``get_feature_names`` on ``OneHotEncoder`` :pr:`1193`
        * Added ``detect_problem_type`` to ``problem_type/utils.py`` to automatically detect the problem type given targets :pr:`1194`
        * Added LightGBM to ``AutoMLSearch`` :pr:`1199`
        * Updated ``scikit-learn`` and ``scikit-optimize`` to use latest versions - 0.23.2 and 0.8.1 respectively :pr:`1141`
        * Added ``__str__`` and ``__repr__`` for pipelines and components :pr:`1218`
        * Included internal target check for both training and validation data in ``AutoMLSearch`` :pr:`1226`
        * Added ``ProblemTypes.all_problem_types`` helper to get list of supported problem types :pr:`1219`
        * Added ``DecisionTreeClassifier`` and ``DecisionTreeRegressor`` classes :pr:`1223`
        * Added ``ProblemTypes.all_problem_types`` helper to get list of supported problem types :pr:`1219`
        * ``DataChecks`` can now be parametrized by passing a list of ``DataCheck`` classes and a parameter dictionary :pr:`1167`
        * Added first CV fold score as validation score in ``AutoMLSearch.rankings`` :pr:`1221`
        * Updated ``flake8`` configuration to enable linting on ``__init__.py`` files :pr:`1234`
        * Refined ``make_pipeline_from_components`` implementation :pr:`1204`
    * Fixes
        * Updated GitHub URL after migration to Alteryx GitHub org :pr:`1207`
        * Changed Problem Type enum to be more similar to the string name :pr:`1208`
        * Wrapped call to scikit-learn's partial dependence method in a ``try``/``finally`` block :pr:`1232`
    * Changes
        * Added ``allow_writing_files`` as a named argument to CatBoost estimators. :pr:`1202`
        * Added ``solver`` and ``multi_class`` as named arguments to ``LogisticRegressionClassifier`` :pr:`1202`
        * Replaced pipeline's ``._transform`` method to evaluate all the preprocessing steps of a pipeline with ``.compute_estimator_features`` :pr:`1231`
        * Changed default large dataset train/test splitting behavior :pr:`1205`
    * Documentation Changes
        * Included description of how to access the component instances and features for pipeline user guide :pr:`1163`
        * Updated API docs to refer to target as "target" instead of "labels" for non-classification tasks and minor docs cleanup :pr:`1160`
        * Added Class Imbalance Data Check to ``api_reference.rst`` :pr:`1190` :pr:`1200`
        * Added pipeline properties to API reference :pr:`1209`
        * Clarified what the objective parameter in AutoML is used for in AutoML API reference and AutoML user guide :pr:`1222`
        * Updated API docs to include ``skopt.space.Categorical`` option for component hyperparameter range definition :pr:`1228`
        * Added install documentation for ``libomp`` in order to use LightGBM on Mac :pr:`1233`
        * Improved description of ``max_iterations`` in documentation :pr:`1212`
        * Removed unused code from sphinx conf :pr:`1235`
    * Testing Changes

.. warning::

    **Breaking Changes**
        * ``DefaultDataChecks`` now accepts a ``problem_type`` parameter that must be specified :pr:`1167`
        * Pipeline's ``._transform`` method to evaluate all the preprocessing steps of a pipeline has been replaced with ``.compute_estimator_features`` :pr:`1231`
        * ``get_objectives`` has been renamed to ``get_core_objectives``. This function will now return a list of valid objective instances :pr:`1230`


**v0.13.2 Sep. 17, 2020**
    * Enhancements
        * Added ``output_format`` field to explain predictions functions :pr:`1107`
        * Modified ``get_objective`` and ``get_objectives`` to be able to return any objective in ``evalml.objectives`` :pr:`1132`
        * Added a ``return_instance`` boolean parameter to ``get_objective`` :pr:`1132`
        * Added ``ClassImbalanceDataCheck`` to determine whether target imbalance falls below a given threshold :pr:`1135`
        * Added label encoder to LightGBM for binary classification :pr:`1152`
        * Added labels for the row index of confusion matrix :pr:`1154`
        * Added ``AutoMLSearch`` object as another parameter in search callbacks :pr:`1156`
        * Added the corresponding probability threshold for each point displayed in ``graph_roc_curve`` :pr:`1161`
        * Added ``__eq__`` for ``ComponentBase`` and ``PipelineBase`` :pr:`1178`
        * Added support for multiclass classification for ``roc_curve`` :pr:`1164`
        * Added ``categories`` accessor to ``OneHotEncoder`` for listing the categories associated with a feature :pr:`1182`
        * Added utility function to create pipeline instances from a list of component instances :pr:`1176`
    * Fixes
        * Fixed XGBoost column names for partial dependence methods :pr:`1104`
        * Removed dead code validating column type from ``TextFeaturizer`` :pr:`1122`
        * Fixed issue where ``Imputer`` cannot fit when there is None in a categorical or boolean column :pr:`1144`
        * ``OneHotEncoder`` preserves the custom index in the input data :pr:`1146`
        * Fixed representation for ``ModelFamily`` :pr:`1165`
        * Removed duplicate ``nbsphinx`` dependency in ``dev-requirements.txt`` :pr:`1168`
        * Users can now pass in any valid kwargs to all estimators :pr:`1157`
        * Remove broken accessor ``OneHotEncoder.get_feature_names`` and unneeded base class :pr:`1179`
        * Removed LightGBM Estimator from AutoML models :pr:`1186`
    * Changes
        * Pinned ``scikit-optimize`` version to 0.7.4 :pr:`1136`
        * Removed ``tqdm`` as a dependency :pr:`1177`
        * Added lightgbm version 3.0.0 to ``latest_dependency_versions.txt`` :pr:`1185`
        * Rename ``max_pipelines`` to ``max_iterations`` :pr:`1169`
    * Documentation Changes
        * Fixed API docs for ``AutoMLSearch`` ``add_result_callback`` :pr:`1113`
        * Added a step to our release process for pushing our latest version to conda-forge :pr:`1118`
        * Added warning for missing ipywidgets dependency for using ``PipelineSearchPlots`` on Jupyterlab :pr:`1145`
        * Updated ``README.md`` example to load demo dataset :pr:`1151`
        * Swapped mapping of breast cancer targets in ``model_understanding.ipynb`` :pr:`1170`
    * Testing Changes
        * Added test confirming ``TextFeaturizer`` never outputs null values :pr:`1122`
        * Changed Python version of ``Update Dependencies`` action to 3.8.x :pr:`1137`
        * Fixed release notes check-in test for ``Update Dependencies`` actions :pr:`1172`

.. warning::

    **Breaking Changes**
        * ``get_objective`` will now return a class definition rather than an instance by default :pr:`1132`
        * Deleted ``OPTIONS`` dictionary in ``evalml.objectives.utils.py`` :pr:`1132`
        * If specifying an objective by string, the string must now match the objective's name field, case-insensitive :pr:`1132`
        * Passing "Cost Benefit Matrix", "Fraud Cost", "Lead Scoring", "Mean Squared Log Error",
            "Recall", "Recall Macro", "Recall Micro", "Recall Weighted", or "Root Mean Squared Log Error" to ``AutoMLSearch`` will now result in a ``ValueError``
            rather than an ``ObjectiveNotFoundError`` :pr:`1132`
        * Search callbacks ``start_iteration_callback`` and ``add_results_callback`` have changed to include a copy of the AutoMLSearch object as a third parameter :pr:`1156`
        * Deleted ``OneHotEncoder.get_feature_names`` method which had been broken for a while, in favor of pipelines' ``input_feature_names`` :pr:`1179`
        * Deleted empty base class ``CategoricalEncoder`` which ``OneHotEncoder`` component was inheriting from :pr:`1176`
        * Results from ``roc_curve`` will now return as a list of dictionaries with each dictionary representing a class :pr:`1164`
        * ``max_pipelines`` now raises a ``DeprecationWarning`` and will be removed in the next release. ``max_iterations`` should be used instead. :pr:`1169`


**v0.13.1 Aug. 25, 2020**
    * Enhancements
        * Added Cost-Benefit Matrix objective for binary classification :pr:`1038`
        * Split ``fill_value`` into ``categorical_fill_value`` and ``numeric_fill_value`` for Imputer :pr:`1019`
        * Added ``explain_predictions`` and ``explain_predictions_best_worst`` for explaining multiple predictions with SHAP :pr:`1016`
        * Added new LSA component for text featurization :pr:`1022`
        * Added guide on installing with conda :pr:`1041`
        * Added a “cost-benefit curve” util method to graph cost-benefit matrix scores vs. binary classification thresholds :pr:`1081`
        * Standardized error when calling transform/predict before fit for pipelines :pr:`1048`
        * Added ``percent_better_than_baseline`` to AutoML search rankings and full rankings table :pr:`1050`
        * Added one-way partial dependence and partial dependence plots :pr:`1079`
        * Added "Feature Value" column to prediction explanation reports. :pr:`1064`
        * Added LightGBM classification estimator :pr:`1082`, :pr:`1114`
        * Added ``max_batches`` parameter to ``AutoMLSearch`` :pr:`1087`
    * Fixes
        * Updated ``TextFeaturizer`` component to no longer require an internet connection to run :pr:`1022`
        * Fixed non-deterministic element of ``TextFeaturizer`` transformations :pr:`1022`
        * Added a StandardScaler to all ElasticNet pipelines :pr:`1065`
        * Updated cost-benefit matrix to normalize score :pr:`1099`
        * Fixed logic in ``calculate_percent_difference`` so that it can handle negative values :pr:`1100`
    * Changes
        * Added ``needs_fitting`` property to ``ComponentBase`` :pr:`1044`
        * Updated references to data types to use datatype lists defined in ``evalml.utils.gen_utils`` :pr:`1039`
        * Remove maximum version limit for SciPy dependency :pr:`1051`
        * Moved ``all_components`` and other component importers into runtime methods :pr:`1045`
        * Consolidated graphing utility methods under ``evalml.utils.graph_utils`` :pr:`1060`
        * Made slight tweaks to how ``TextFeaturizer`` uses ``featuretools``, and did some refactoring of that and of LSA :pr:`1090`
        * Changed ``show_all_features`` parameter into ``importance_threshold``, which allows for thresholding feature importance :pr:`1097`, :pr:`1103`
    * Documentation Changes
        * Update ``setup.py`` URL to point to the github repo :pr:`1037`
        * Added tutorial for using the cost-benefit matrix objective :pr:`1088`
        * Updated ``model_understanding.ipynb`` to include documentation for using plotly on Jupyter Lab :pr:`1108`
    * Testing Changes
        * Refactor CircleCI tests to use matrix jobs (:pr:`1043`)
        * Added a test to check that all test directories are included in evalml package :pr:`1054`


.. warning::

    **Breaking Changes**
        * ``confusion_matrix`` and ``normalize_confusion_matrix`` have been moved to ``evalml.utils`` :pr:`1038`
        * All graph utility methods previously under ``evalml.pipelines.graph_utils`` have been moved to ``evalml.utils.graph_utils`` :pr:`1060`


**v0.12.2 Aug. 6, 2020**
    * Enhancements
        * Add save/load method to components :pr:`1023`
        * Expose pickle ``protocol`` as optional arg to save/load :pr:`1023`
        * Updated estimators used in AutoML to include ExtraTrees and ElasticNet estimators :pr:`1030`
    * Fixes
    * Changes
        * Removed ``DeprecationWarning`` for ``SimpleImputer`` :pr:`1018`
    * Documentation Changes
        * Add note about version numbers to release process docs :pr:`1034`
    * Testing Changes
        * Test files are now included in the evalml package :pr:`1029`


**v0.12.0 Aug. 3, 2020**
    * Enhancements
        * Added string and categorical targets support for binary and multiclass pipelines and check for numeric targets for ``DetectLabelLeakage`` data check :pr:`932`
        * Added clear exception for regression pipelines if target datatype is string or categorical :pr:`960`
        * Added target column names and class labels in ``predict`` and ``predict_proba`` output for pipelines :pr:`951`
        * Added ``_compute_shap_values`` and ``normalize_values`` to ``pipelines/explanations`` module :pr:`958`
        * Added ``explain_prediction`` feature which explains single predictions with SHAP :pr:`974`
        * Added Imputer to allow different imputation strategies for numerical and categorical dtypes :pr:`991`
        * Added support for configuring logfile path using env var, and don't create logger if there are filesystem errors :pr:`975`
        * Updated catboost estimators' default parameters and automl hyperparameter ranges to speed up fit time :pr:`998`
    * Fixes
        * Fixed ReadtheDocs warning failure regarding embedded gif :pr:`943`
        * Removed incorrect parameter passed to pipeline classes in ``_add_baseline_pipelines`` :pr:`941`
        * Added universal error for calling ``predict``, ``predict_proba``, ``transform``, and ``feature_importances`` before fitting :pr:`969`, :pr:`994`
        * Made ``TextFeaturizer`` component and pip dependencies ``featuretools`` and ``nlp_primitives`` optional :pr:`976`
        * Updated imputation strategy in automl to no longer limit impute strategy to ``most_frequent`` for all features if there are any categorical columns :pr:`991`
        * Fixed ``UnboundLocalError`` for ``cv_pipeline`` when automl search errors :pr:`996`
        * Fixed ``Imputer`` to reset dataframe index to preserve behavior expected from  ``SimpleImputer`` :pr:`1009`
    * Changes
        * Moved ``get_estimators`` to ``evalml.pipelines.components.utils`` :pr:`934`
        * Modified Pipelines to raise ``PipelineScoreError`` when they encounter an error during scoring :pr:`936`
        * Moved ``evalml.model_families.list_model_families`` to ``evalml.pipelines.components.allowed_model_families`` :pr:`959`
        * Renamed ``DateTimeFeaturization`` to ``DateTimeFeaturizer`` :pr:`977`
        * Added check to stop search and raise an error if all pipelines in a batch return NaN scores :pr:`1015`
    * Documentation Changes
        * Updated ``README.md`` :pr:`963`
        * Reworded message when errors are returned from data checks in search :pr:`982`
        * Added section on understanding model predictions with ``explain_prediction`` to User Guide :pr:`981`
        * Added a section to the user guide and api reference about how XGBoost and CatBoost are not fully supported. :pr:`992`
        * Added custom components section in user guide :pr:`993`
        * Updated FAQ section formatting :pr:`997`
        * Updated release process documentation :pr:`1003`
    * Testing Changes
        * Moved ``predict_proba`` and ``predict`` tests regarding string / categorical targets to ``test_pipelines.py`` :pr:`972`
        * Fixed dependency update bot by updating python version to 3.7 to avoid frequent github version updates :pr:`1002`


.. warning::

    **Breaking Changes**
        * ``get_estimators`` has been moved to ``evalml.pipelines.components.utils`` (previously was under ``evalml.pipelines.utils``) :pr:`934`
        * Removed the ``raise_errors`` flag in AutoML search. All errors during pipeline evaluation will be caught and logged. :pr:`936`
        * ``evalml.model_families.list_model_families`` has been moved to ``evalml.pipelines.components.allowed_model_families`` :pr:`959`
        * ``TextFeaturizer``: the ``featuretools`` and ``nlp_primitives`` packages must be installed after installing evalml in order to use this component :pr:`976`
        * Renamed ``DateTimeFeaturization`` to ``DateTimeFeaturizer`` :pr:`977`


**v0.11.2 July 16, 2020**
    * Enhancements
        * Added ``NoVarianceDataCheck`` to ``DefaultDataChecks`` :pr:`893`
        * Added text processing and featurization component ``TextFeaturizer`` :pr:`913`, :pr:`924`
        * Added additional checks to ``InvalidTargetDataCheck`` to handle invalid target data types :pr:`929`
        * ``AutoMLSearch`` will now handle ``KeyboardInterrupt`` and prompt user for confirmation :pr:`915`
    * Fixes
        * Makes automl results a read-only property :pr:`919`
    * Changes
        * Deleted static pipelines and refactored tests involving static pipelines, removed ``all_pipelines()`` and ``get_pipelines()`` :pr:`904`
        * Moved ``list_model_families`` to ``evalml.model_family.utils`` :pr:`903`
        * Updated ``all_pipelines``, ``all_estimators``, ``all_components`` to use the same mechanism for dynamically generating their elements :pr:`898`
        * Rename ``master`` branch to ``main`` :pr:`918`
        * Add pypi release github action :pr:`923`
        * Updated ``AutoMLSearch.search`` stdout output and logging and removed tqdm progress bar :pr:`921`
        * Moved automl config checks previously in ``search()`` to init :pr:`933`
    * Documentation Changes
        * Reorganized and rewrote documentation :pr:`937`
        * Updated to use pydata sphinx theme :pr:`937`
        * Updated docs to use ``release_notes`` instead of ``changelog`` :pr:`942`
    * Testing Changes
        * Cleaned up fixture names and usages in tests :pr:`895`


.. warning::

    **Breaking Changes**
        * ``list_model_families`` has been moved to ``evalml.model_family.utils`` (previously was under ``evalml.pipelines.utils``) :pr:`903`
        * ``get_estimators`` has been moved to ``evalml.pipelines.components.utils`` (previously was under ``evalml.pipelines.utils``) :pr:`934`
        * Static pipeline definitions have been removed, but similar pipelines can still be constructed via creating an instance of ``PipelineBase`` :pr:`904`
        * ``all_pipelines()`` and ``get_pipelines()`` utility methods have been removed :pr:`904`


**v0.11.0 June 30, 2020**
    * Enhancements
        * Added multiclass support for ROC curve graphing :pr:`832`
        * Added preprocessing component to drop features whose percentage of NaN values exceeds a specified threshold :pr:`834`
        * Added data check to check for problematic target labels :pr:`814`
        * Added PerColumnImputer that allows imputation strategies per column :pr:`824`
        * Added transformer to drop specific columns :pr:`827`
        * Added support for ``categories``, ``handle_error``, and ``drop`` parameters in ``OneHotEncoder`` :pr:`830` :pr:`897`
        * Added preprocessing component to handle DateTime columns featurization :pr:`838`
        * Added ability to clone pipelines and components :pr:`842`
        * Define getter method for component ``parameters`` :pr:`847`
        * Added utility methods to calculate and graph permutation importances :pr:`860`, :pr:`880`
        * Added new utility functions necessary for generating dynamic preprocessing pipelines :pr:`852`
        * Added kwargs to all components :pr:`863`
        * Updated ``AutoSearchBase`` to use dynamically generated preprocessing pipelines :pr:`870`
        * Added SelectColumns transformer :pr:`873`
        * Added ability to evaluate additional pipelines for automl search :pr:`874`
        * Added ``default_parameters`` class property to components and pipelines :pr:`879`
        * Added better support for disabling data checks in automl search :pr:`892`
        * Added ability to save and load AutoML objects to file :pr:`888`
        * Updated ``AutoSearchBase.get_pipelines`` to return an untrained pipeline instance :pr:`876`
        * Saved learned binary classification thresholds in automl results cv data dict :pr:`876`
    * Fixes
        * Fixed bug where SimpleImputer cannot handle dropped columns :pr:`846`
        * Fixed bug where PerColumnImputer cannot handle dropped columns :pr:`855`
        * Enforce requirement that builtin components save all inputted values in their parameters dict :pr:`847`
        * Don't list base classes in ``all_components`` output :pr:`847`
        * Standardize all components to output pandas data structures, and accept either pandas or numpy :pr:`853`
        * Fixed rankings and full_rankings error when search has not been run :pr:`894`
    * Changes
        * Update ``all_pipelines`` and ``all_components`` to try initializing pipelines/components, and on failure exclude them :pr:`849`
        * Refactor ``handle_components`` to ``handle_components_class``, standardize to ``ComponentBase`` subclass instead of instance :pr:`850`
        * Refactor "blacklist"/"whitelist" to "allow"/"exclude" lists :pr:`854`
        * Replaced ``AutoClassificationSearch`` and ``AutoRegressionSearch`` with ``AutoMLSearch`` :pr:`871`
        * Renamed feature_importances and permutation_importances methods to use singular names (feature_importance and permutation_importance) :pr:`883`
        * Updated ``automl`` default data splitter to train/validation split for large datasets :pr:`877`
        * Added open source license, update some repo metadata :pr:`887`
        * Removed dead code in ``_get_preprocessing_components`` :pr:`896`
    * Documentation Changes
        * Fix some typos and update the EvalML logo :pr:`872`
    * Testing Changes
        * Update the changelog check job to expect the new branching pattern for the deps update bot :pr:`836`
        * Check that all components output pandas datastructures, and can accept either pandas or numpy :pr:`853`
        * Replaced ``AutoClassificationSearch`` and ``AutoRegressionSearch`` with ``AutoMLSearch`` :pr:`871`


.. warning::

    **Breaking Changes**
        * Pipelines' static ``component_graph`` field must contain either ``ComponentBase`` subclasses or ``str``, instead of ``ComponentBase`` subclass instances :pr:`850`
        * Rename ``handle_component`` to ``handle_component_class``. Now standardizes to ``ComponentBase`` subclasses instead of ``ComponentBase`` subclass instances :pr:`850`
        * Renamed automl's ``cv`` argument to ``data_split`` :pr:`877`
        * Pipelines' and classifiers' ``feature_importances`` is renamed ``feature_importance``, ``graph_feature_importances`` is renamed ``graph_feature_importance`` :pr:`883`
        * Passing ``data_checks=None`` to automl search will not perform any data checks as opposed to default checks. :pr:`892`
        * Pipelines to search for in AutoML are now determined automatically, rather than using the statically-defined pipeline classes. :pr:`870`
        * Updated ``AutoSearchBase.get_pipelines`` to return an untrained pipeline instance, instead of one which happened to be trained on the final cross-validation fold :pr:`876`


**v0.10.0 May 29, 2020**
    * Enhancements
        * Added baseline models for classification and regression, add functionality to calculate baseline models before searching in AutoML :pr:`746`
        * Port over highly-null guardrail as a data check and define ``DefaultDataChecks`` and ``DisableDataChecks`` classes :pr:`745`
        * Update ``Tuner`` classes to work directly with pipeline parameters dicts instead of flat parameter lists :pr:`779`
        * Add Elastic Net as a pipeline option :pr:`812`
        * Added new Pipeline option ``ExtraTrees`` :pr:`790`
        * Added precicion-recall curve metrics and plot for binary classification problems in ``evalml.pipeline.graph_utils`` :pr:`794`
        * Update the default automl algorithm to search in batches, starting with default parameters for each pipeline and iterating from there :pr:`793`
        * Added ``AutoMLAlgorithm`` class and ``IterativeAlgorithm`` impl, separated from ``AutoSearchBase`` :pr:`793`
    * Fixes
        * Update pipeline ``score`` to return ``nan`` score for any objective which throws an exception during scoring :pr:`787`
        * Fixed bug introduced in :pr:`787` where binary classification metrics requiring predicted probabilities error in scoring :pr:`798`
        * CatBoost and XGBoost classifiers and regressors can no longer have a learning rate of 0 :pr:`795`
    * Changes
        * Cleanup pipeline ``score`` code, and cleanup codecov :pr:`711`
        * Remove ``pass`` for abstract methods for codecov :pr:`730`
        * Added __str__ for AutoSearch object :pr:`675`
        * Add util methods to graph ROC and confusion matrix :pr:`720`
        * Refactor ``AutoBase`` to ``AutoSearchBase`` :pr:`758`
        * Updated AutoBase with ``data_checks`` parameter, removed previous ``detect_label_leakage`` parameter, and added functionality to run data checks before search in AutoML :pr:`765`
        * Updated our logger to use Python's logging utils :pr:`763`
        * Refactor most of ``AutoSearchBase._do_iteration`` impl into ``AutoSearchBase._evaluate`` :pr:`762`
        * Port over all guardrails to use the new DataCheck API :pr:`789`
        * Expanded ``import_or_raise`` to catch all exceptions :pr:`759`
        * Adds RMSE, MSLE, RMSLE as standard metrics :pr:`788`
        * Don't allow ``Recall`` to be used as an objective for AutoML :pr:`784`
        * Removed feature selection from pipelines :pr:`819`
        * Update default estimator parameters to make automl search faster and more accurate :pr:`793`
    * Documentation Changes
        * Add instructions to freeze ``master`` on ``release.md`` :pr:`726`
        * Update release instructions with more details :pr:`727` :pr:`733`
        * Add objective base classes to API reference :pr:`736`
        * Fix components API to match other modules :pr:`747`
    * Testing Changes
        * Delete codecov yml, use codecov.io's default :pr:`732`
        * Added unit tests for fraud cost, lead scoring, and standard metric objectives :pr:`741`
        * Update codecov client :pr:`782`
        * Updated AutoBase __str__ test to include no parameters case :pr:`783`
        * Added unit tests for ``ExtraTrees`` pipeline :pr:`790`
        * If codecov fails to upload, fail build :pr:`810`
        * Updated Python version of dependency action :pr:`816`
        * Update the dependency update bot to use a suffix when creating branches :pr:`817`

.. warning::

    **Breaking Changes**
        * The ``detect_label_leakage`` parameter for AutoML classes has been removed and replaced by a ``data_checks`` parameter :pr:`765`
        * Moved ROC and confusion matrix methods from ``evalml.pipeline.plot_utils`` to ``evalml.pipeline.graph_utils`` :pr:`720`
        * ``Tuner`` classes require a pipeline hyperparameter range dict as an init arg instead of a space definition :pr:`779`
        * ``Tuner.propose`` and ``Tuner.add`` work directly with pipeline parameters dicts instead of flat parameter lists :pr:`779`
        * ``PipelineBase.hyperparameters`` and ``custom_hyperparameters`` use pipeline parameters dict format instead of being represented as a flat list :pr:`779`
        * All guardrail functions previously under ``evalml.guardrails.utils`` will be removed and replaced by data checks :pr:`789`
        * ``Recall`` disallowed as an objective for AutoML :pr:`784`
        * ``AutoSearchBase`` parameter ``tuner`` has been renamed to ``tuner_class`` :pr:`793`
        * ``AutoSearchBase`` parameter ``possible_pipelines`` and ``possible_model_families`` have been renamed to ``allowed_pipelines`` and ``allowed_model_families`` :pr:`793`


**v0.9.0 Apr. 27, 2020**
    * Enhancements
        * Added ``Accuracy`` as an standard objective :pr:`624`
        * Added verbose parameter to load_fraud :pr:`560`
        * Added Balanced Accuracy metric for binary, multiclass :pr:`612` :pr:`661`
        * Added XGBoost regressor and XGBoost regression pipeline :pr:`666`
        * Added ``Accuracy`` metric for multiclass :pr:`672`
        * Added objective name in ``AutoBase.describe_pipeline`` :pr:`686`
        * Added ``DataCheck`` and ``DataChecks``, ``Message`` classes and relevant subclasses :pr:`739`
    * Fixes
        * Removed direct access to ``cls.component_graph`` :pr:`595`
        * Add testing files to .gitignore :pr:`625`
        * Remove circular dependencies from ``Makefile`` :pr:`637`
        * Add error case for ``normalize_confusion_matrix()`` :pr:`640`
        * Fixed ``XGBoostClassifier`` and ``XGBoostRegressor`` bug with feature names that contain [, ], or < :pr:`659`
        * Update ``make_pipeline_graph`` to not accidentally create empty file when testing if path is valid :pr:`649`
        * Fix pip installation warning about docsutils version, from boto dependency :pr:`664`
        * Removed zero division warning for F1/precision/recall metrics :pr:`671`
        * Fixed ``summary`` for pipelines without estimators :pr:`707`
    * Changes
        * Updated default objective for binary/multiclass classification to log loss :pr:`613`
        * Created classification and regression pipeline subclasses and removed objective as an attribute of pipeline classes :pr:`405`
        * Changed the output of ``score`` to return one dictionary :pr:`429`
        * Created binary and multiclass objective subclasses :pr:`504`
        * Updated objectives API :pr:`445`
        * Removed call to ``get_plot_data`` from AutoML :pr:`615`
        * Set ``raise_error`` to default to True for AutoML classes :pr:`638`
        * Remove unnecessary "u" prefixes on some unicode strings :pr:`641`
        * Changed one-hot encoder to return uint8 dtypes instead of ints :pr:`653`
        * Pipeline ``_name`` field changed to ``custom_name`` :pr:`650`
        * Removed ``graphs.py`` and moved methods into ``PipelineBase`` :pr:`657`, :pr:`665`
        * Remove s3fs as a dev dependency :pr:`664`
        * Changed requirements-parser to be a core dependency :pr:`673`
        * Replace ``supported_problem_types`` field on pipelines with ``problem_type`` attribute on base classes :pr:`678`
        * Changed AutoML to only show best results for a given pipeline template in ``rankings``, added ``full_rankings`` property to show all :pr:`682`
        * Update ``ModelFamily`` values: don't list xgboost/catboost as classifiers now that we have regression pipelines for them :pr:`677`
        * Changed AutoML's ``describe_pipeline`` to get problem type from pipeline instead :pr:`685`
        * Standardize ``import_or_raise`` error messages :pr:`683`
        * Updated argument order of objectives to align with sklearn's :pr:`698`
        * Renamed ``pipeline.feature_importance_graph`` to ``pipeline.graph_feature_importances`` :pr:`700`
        * Moved ROC and confusion matrix methods to ``evalml.pipelines.plot_utils`` :pr:`704`
        * Renamed ``MultiClassificationObjective`` to ``MulticlassClassificationObjective``, to align with pipeline naming scheme :pr:`715`
    * Documentation Changes
        * Fixed some sphinx warnings :pr:`593`
        * Fixed docstring for ``AutoClassificationSearch`` with correct command :pr:`599`
        * Limit readthedocs formats to pdf, not htmlzip and epub :pr:`594` :pr:`600`
        * Clean up objectives API documentation :pr:`605`
        * Fixed function on Exploring search results page :pr:`604`
        * Update release process doc :pr:`567`
        * ``AutoClassificationSearch`` and ``AutoRegressionSearch`` show inherited methods in API reference :pr:`651`
        * Fixed improperly formatted code in breaking changes for changelog :pr:`655`
        * Added configuration to treat Sphinx warnings as errors :pr:`660`
        * Removed separate plotting section for pipelines in API reference :pr:`657`, :pr:`665`
        * Have leads example notebook load S3 files using https, so we can delete s3fs dev dependency :pr:`664`
        * Categorized components in API reference and added descriptions for each category :pr:`663`
        * Fixed Sphinx warnings about ``BalancedAccuracy`` objective :pr:`669`
        * Updated API reference to include missing components and clean up pipeline docstrings :pr:`689`
        * Reorganize API ref, and clarify pipeline sub-titles :pr:`688`
        * Add and update preprocessing utils in API reference :pr:`687`
        * Added inheritance diagrams to API reference :pr:`695`
        * Documented which default objective AutoML optimizes for :pr:`699`
        * Create seperate install page :pr:`701`
        * Include more utils in API ref, like ``import_or_raise`` :pr:`704`
        * Add more color to pipeline documentation :pr:`705`
    * Testing Changes
        * Matched install commands of ``check_latest_dependencies`` test and it's GitHub action :pr:`578`
        * Added Github app to auto assign PR author as assignee :pr:`477`
        * Removed unneeded conda installation of xgboost in windows checkin tests :pr:`618`
        * Update graph tests to always use tmpfile dir :pr:`649`
        * Changelog checkin test workaround for release PRs: If 'future release' section is empty of PR refs, pass check :pr:`658`
        * Add changelog checkin test exception for ``dep-update`` branch :pr:`723`

.. warning::

    **Breaking Changes**

    * Pipelines will now no longer take an objective parameter during instantiation, and will no longer have an objective attribute.
    * ``fit()`` and ``predict()`` now use an optional ``objective`` parameter, which is only used in binary classification pipelines to fit for a specific objective.
    * ``score()`` will now use a required ``objectives`` parameter that is used to determine all the objectives to score on. This differs from the previous behavior, where the pipeline's objective was scored on regardless.
    * ``score()`` will now return one dictionary of all objective scores.
    * ``ROC`` and ``ConfusionMatrix`` plot methods via ``Auto(*).plot`` have been removed by :pr:`615` and are replaced by ``roc_curve`` and ``confusion_matrix`` in ``evamlm.pipelines.plot_utils`` in :pr:`704`
    * ``normalize_confusion_matrix`` has been moved to ``evalml.pipelines.plot_utils`` :pr:`704`
    * Pipelines ``_name`` field changed to ``custom_name``
    * Pipelines ``supported_problem_types`` field is removed because it is no longer necessary :pr:`678`
    * Updated argument order of objectives' ``objective_function`` to align with sklearn :pr:`698`
    * ``pipeline.feature_importance_graph`` has been renamed to ``pipeline.graph_feature_importances`` in :pr:`700`
    * Removed unsupported ``MSLE`` objective :pr:`704`


**v0.8.0 Apr. 1, 2020**
    * Enhancements
        * Add normalization option and information to confusion matrix :pr:`484`
        * Add util function to drop rows with NaN values :pr:`487`
        * Renamed ``PipelineBase.name`` as ``PipelineBase.summary`` and redefined ``PipelineBase.name`` as class property :pr:`491`
        * Added access to parameters in Pipelines with ``PipelineBase.parameters`` (used to be return of ``PipelineBase.describe``) :pr:`501`
        * Added ``fill_value`` parameter for ``SimpleImputer`` :pr:`509`
        * Added functionality to override component hyperparameters and made pipelines take hyperparemeters from components :pr:`516`
        * Allow ``numpy.random.RandomState`` for random_state parameters :pr:`556`
    * Fixes
        * Removed unused dependency ``matplotlib``, and move ``category_encoders`` to test reqs :pr:`572`
    * Changes
        * Undo version cap in XGBoost placed in :pr:`402` and allowed all released of XGBoost :pr:`407`
        * Support pandas 1.0.0 :pr:`486`
        * Made all references to the logger static :pr:`503`
        * Refactored ``model_type`` parameter for components and pipelines to ``model_family`` :pr:`507`
        * Refactored ``problem_types`` for pipelines and components into ``supported_problem_types`` :pr:`515`
        * Moved ``pipelines/utils.save_pipeline`` and ``pipelines/utils.load_pipeline`` to ``PipelineBase.save`` and ``PipelineBase.load`` :pr:`526`
        * Limit number of categories encoded by ``OneHotEncoder`` :pr:`517`
    * Documentation Changes
        * Updated API reference to remove ``PipelinePlot`` and added moved ``PipelineBase`` plotting methods :pr:`483`
        * Add code style and github issue guides :pr:`463` :pr:`512`
        * Updated API reference for to surface class variables for pipelines and components :pr:`537`
        * Fixed README documentation link :pr:`535`
        * Unhid PR references in changelog :pr:`656`
    * Testing Changes
        * Added automated dependency check PR :pr:`482`, :pr:`505`
        * Updated automated dependency check comment :pr:`497`
        * Have build_docs job use python executor, so that env vars are set properly :pr:`547`
        * Added simple test to make sure ``OneHotEncoder``'s top_n works with large number of categories :pr:`552`
        * Run windows unit tests on PRs :pr:`557`


.. warning::

    **Breaking Changes**

    * ``AutoClassificationSearch`` and ``AutoRegressionSearch``'s ``model_types`` parameter has been refactored into ``allowed_model_families``
    * ``ModelTypes`` enum has been changed to ``ModelFamily``
    * Components and Pipelines now have a ``model_family`` field instead of ``model_type``
    * ``get_pipelines`` utility function now accepts ``model_families`` as an argument instead of ``model_types``
    * ``PipelineBase.name`` no longer returns structure of pipeline and has been replaced by ``PipelineBase.summary``
    * ``PipelineBase.problem_types`` and ``Estimator.problem_types`` has been renamed to ``supported_problem_types``
    * ``pipelines/utils.save_pipeline`` and ``pipelines/utils.load_pipeline`` moved to ``PipelineBase.save`` and ``PipelineBase.load``


**v0.7.0 Mar. 9, 2020**
    * Enhancements
        * Added emacs buffers to .gitignore :pr:`350`
        * Add CatBoost (gradient-boosted trees) classification and regression components and pipelines :pr:`247`
        * Added Tuner abstract base class :pr:`351`
        * Added ``n_jobs`` as parameter for ``AutoClassificationSearch`` and ``AutoRegressionSearch`` :pr:`403`
        * Changed colors of confusion matrix to shades of blue and updated axis order to match scikit-learn's :pr:`426`
        * Added ``PipelineBase`` ``.graph`` and ``.feature_importance_graph`` methods, moved from previous location :pr:`423`
        * Added support for python 3.8 :pr:`462`
    * Fixes
        * Fixed ROC and confusion matrix plots not being calculated if user passed own additional_objectives :pr:`276`
        * Fixed ReadtheDocs ``FileNotFoundError`` exception for fraud dataset :pr:`439`
    * Changes
        * Added ``n_estimators`` as a tunable parameter for XGBoost :pr:`307`
        * Remove unused parameter ``ObjectiveBase.fit_needs_proba`` :pr:`320`
        * Remove extraneous parameter ``component_type`` from all components :pr:`361`
        * Remove unused ``rankings.csv`` file :pr:`397`
        * Downloaded demo and test datasets so unit tests can run offline :pr:`408`
        * Remove ``_needs_fitting`` attribute from Components :pr:`398`
        * Changed plot.feature_importance to show only non-zero feature importances by default, added optional parameter to show all :pr:`413`
        * Refactored ``PipelineBase`` to take in parameter dictionary and moved pipeline metadata to class attribute :pr:`421`
        * Dropped support for Python 3.5 :pr:`438`
        * Removed unused ``apply.py`` file :pr:`449`
        * Clean up ``requirements.txt`` to remove unused deps :pr:`451`
        * Support installation without all required dependencies :pr:`459`
    * Documentation Changes
        * Update release.md with instructions to release to internal license key :pr:`354`
    * Testing Changes
        * Added tests for utils (and moved current utils to gen_utils) :pr:`297`
        * Moved XGBoost install into it's own separate step on Windows using Conda :pr:`313`
        * Rewind pandas version to before 1.0.0, to diagnose test failures for that version :pr:`325`
        * Added dependency update checkin test :pr:`324`
        * Rewind XGBoost version to before 1.0.0 to diagnose test failures for that version :pr:`402`
        * Update dependency check to use a whitelist :pr:`417`
        * Update unit test jobs to not install dev deps :pr:`455`

.. warning::

    **Breaking Changes**

    * Python 3.5 will not be actively supported.

**v0.6.0 Dec. 16, 2019**
    * Enhancements
        * Added ability to create a plot of feature importances :pr:`133`
        * Add early stopping to AutoML using patience and tolerance parameters :pr:`241`
        * Added ROC and confusion matrix metrics and plot for classification problems and introduce PipelineSearchPlots class :pr:`242`
        * Enhanced AutoML results with search order :pr:`260`
        * Added utility function to show system and environment information :pr:`300`
    * Fixes
        * Lower botocore requirement :pr:`235`
        * Fixed decision_function calculation for ``FraudCost`` objective :pr:`254`
        * Fixed return value of ``Recall`` metrics :pr:`264`
        * Components return ``self`` on fit :pr:`289`
    * Changes
        * Renamed automl classes to ``AutoRegressionSearch`` and ``AutoClassificationSearch`` :pr:`287`
        * Updating demo datasets to retain column names :pr:`223`
        * Moving pipeline visualization to ``PipelinePlot`` class :pr:`228`
        * Standarizing inputs as ``pd.Dataframe`` / ``pd.Series`` :pr:`130`
        * Enforcing that pipelines must have an estimator as last component :pr:`277`
        * Added ``ipywidgets`` as a dependency in ``requirements.txt`` :pr:`278`
        * Added Random and Grid Search Tuners :pr:`240`
    * Documentation Changes
        * Adding class properties to API reference :pr:`244`
        * Fix and filter FutureWarnings from scikit-learn :pr:`249`, :pr:`257`
        * Adding Linear Regression to API reference and cleaning up some Sphinx warnings :pr:`227`
    * Testing Changes
        * Added support for testing on Windows with CircleCI :pr:`226`
        * Added support for doctests :pr:`233`

.. warning::

    **Breaking Changes**

    * The ``fit()`` method for ``AutoClassifier`` and ``AutoRegressor`` has been renamed to ``search()``.
    * ``AutoClassifier`` has been renamed to ``AutoClassificationSearch``
    * ``AutoRegressor`` has been renamed to ``AutoRegressionSearch``
    * ``AutoClassificationSearch.results`` and ``AutoRegressionSearch.results`` now is a dictionary with ``pipeline_results`` and ``search_order`` keys. ``pipeline_results`` can be used to access a dictionary that is identical to the old ``.results`` dictionary. Whereas, ``search_order`` returns a list of the search order in terms of ``pipeline_id``.
    * Pipelines now require an estimator as the last component in ``component_list``. Slicing pipelines now throws an ``NotImplementedError`` to avoid returning pipelines without an estimator.

**v0.5.2 Nov. 18, 2019**
    * Enhancements
        * Adding basic pipeline structure visualization :pr:`211`
    * Documentation Changes
        * Added notebooks to build process :pr:`212`

**v0.5.1 Nov. 15, 2019**
    * Enhancements
        * Added basic outlier detection guardrail :pr:`151`
        * Added basic ID column guardrail :pr:`135`
        * Added support for unlimited pipelines with a ``max_time`` limit :pr:`70`
        * Updated .readthedocs.yaml to successfully build :pr:`188`
    * Fixes
        * Removed MSLE from default additional objectives :pr:`203`
        * Fixed ``random_state`` passed in pipelines :pr:`204`
        * Fixed slow down in RFRegressor :pr:`206`
    * Changes
        * Pulled information for describe_pipeline from pipeline's new describe method :pr:`190`
        * Refactored pipelines :pr:`108`
        * Removed guardrails from Auto(*) :pr:`202`, :pr:`208`
    * Documentation Changes
        * Updated documentation to show ``max_time`` enhancements :pr:`189`
        * Updated release instructions for RTD :pr:`193`
        * Added notebooks to build process :pr:`212`
        * Added contributing instructions :pr:`213`
        * Added new content :pr:`222`

**v0.5.0 Oct. 29, 2019**
    * Enhancements
        * Added basic one hot encoding :pr:`73`
        * Use enums for model_type :pr:`110`
        * Support for splitting regression datasets :pr:`112`
        * Auto-infer multiclass classification :pr:`99`
        * Added support for other units in ``max_time`` :pr:`125`
        * Detect highly null columns :pr:`121`
        * Added additional regression objectives :pr:`100`
        * Show an interactive iteration vs. score plot when using fit() :pr:`134`
    * Fixes
        * Reordered ``describe_pipeline`` :pr:`94`
        * Added type check for ``model_type`` :pr:`109`
        * Fixed ``s`` units when setting string ``max_time`` :pr:`132`
        * Fix objectives not appearing in API documentation :pr:`150`
    * Changes
        * Reorganized tests :pr:`93`
        * Moved logging to its own module :pr:`119`
        * Show progress bar history :pr:`111`
        * Using ``cloudpickle`` instead of pickle to allow unloading of custom objectives :pr:`113`
        * Removed render.py :pr:`154`
    * Documentation Changes
        * Update release instructions :pr:`140`
        * Include additional_objectives parameter :pr:`124`
        * Added Changelog :pr:`136`
    * Testing Changes
        * Code coverage :pr:`90`
        * Added CircleCI tests for other Python versions :pr:`104`
        * Added doc notebooks as tests :pr:`139`
        * Test metadata for CircleCI and 2 core parallelism :pr:`137`

**v0.4.1 Sep. 16, 2019**
    * Enhancements
        * Added AutoML for classification and regressor using Autobase and Skopt :pr:`7` :pr:`9`
        * Implemented standard classification and regression metrics :pr:`7`
        * Added logistic regression, random forest, and XGBoost pipelines :pr:`7`
        * Implemented support for custom objectives :pr:`15`
        * Feature importance for pipelines :pr:`18`
        * Serialization for pipelines :pr:`19`
        * Allow fitting on objectives for optimal threshold :pr:`27`
        * Added detect label leakage :pr:`31`
        * Implemented callbacks :pr:`42`
        * Allow for multiclass classification :pr:`21`
        * Added support for additional objectives :pr:`79`
    * Fixes
        * Fixed feature selection in pipelines :pr:`13`
        * Made ``random_seed`` usage consistent :pr:`45`
    * Documentation Changes
        * Documentation Changes
        * Added docstrings :pr:`6`
        * Created notebooks for docs :pr:`6`
        * Initialized readthedocs EvalML :pr:`6`
        * Added favicon :pr:`38`
    * Testing Changes
        * Added testing for loading data :pr:`39`

**v0.2.0 Aug. 13, 2019**
    * Enhancements
        * Created fraud detection objective :pr:`4`

**v0.1.0 July. 31, 2019**
    * *First Release*
    * Enhancements
        * Added lead scoring objecitve :pr:`1`
        * Added basic classifier :pr:`1`
    * Documentation Changes
        * Initialized Sphinx for docs :pr:`1`<|MERGE_RESOLUTION|>--- conflicted
+++ resolved
@@ -13,11 +13,8 @@
         * Added support for list inputs for objectives :pr:`1663`
         * Added support for ``AutoMLSearch`` to handle time series classification pipelines :pr:`1666`
     * Fixes
-<<<<<<< HEAD
         * Fixed inconsistent attributes and added Exceptions to docs :pr:`1673`
-=======
         * Fixed ``TargetLeakageDataCheck`` to use Woodwork ``mutual_information`` rather than using Pandas' Pearson Correlation :pr:`1616`
->>>>>>> ecf87658
         * Fixed thresholding for pipelines in ``AutoMLSearch`` to only threshold binary classification pipelines :pr:`1622` :pr:`1626`
         * Updated ``load_data`` to return Woodwork structures and update default parameter value for ``index`` to ``None`` :pr:`1610`
         * Pinned scipy at < 1.6.0 while we work on adding support :pr:`1629`
