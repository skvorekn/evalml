--- conflicted
+++ resolved
@@ -3,10 +3,7 @@
 
 **Future Releases**
     * Enhancements
-<<<<<<< HEAD
         * Added ``visualize_decision_tree`` for tree visualization and ``clean_format_tree`` to reformat tree structure output :pr:`1511`
-=======
->>>>>>> f88a8660
         * Added ``graph_prediction_vs_actual_over_time`` and ``get_prediction_vs_actual_over_time_data`` to the model understanding module for time series problems :pr:`1483`
         * Updated data checks to accept ``Woodwork`` data structures :pr:`1481`
         * Added parameter to ``InvalidTargetDataCheck`` to show only top unique values rather than all unique values :pr:`1485`
