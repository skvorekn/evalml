--- conflicted
+++ resolved
@@ -19,16 +19,12 @@
     BaselineRegressor,
     DecisionTreeClassifier,
     DecisionTreeRegressor,
-<<<<<<< HEAD
-    GAMClassifier,
-    GAMRegressor,
-    TimeSeriesBaselineRegressor
-=======
     TimeSeriesBaselineEstimator,
     KNeighborsClassifier,
     SVMClassifier,
-    SVMRegressor
->>>>>>> 31f9226d
+    SVMRegressor,
+    GAMClassifier,
+    GAMRegressor
 )
 from .transformers import (
     Transformer,
