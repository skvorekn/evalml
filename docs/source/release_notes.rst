Release Notes
-------------
**Future Releases**
    * Enhancements
        * Changed ``AutoMLSearch`` to default ``optimize_thresholds`` to True :pr:`1943`
        * Added multiple oversampling and undersampling sampling methods as data splitters for imbalanced classification :pr:`1775`
        * Added params to balanced classification data splitters for visibility :pr:`1966`
        * Updated ``make_pipeline`` to not add ``Imputer`` if input data does not have numeric or categorical columns :pr:`1967`
        * Updated ``ClassImbalanceDataCheck`` to better handle multiclass imbalances :pr:`1986`
        * Added recommended actions for the output of data check's ``validate`` method :pr:`1968`
        * Added error message for ``partial_dependence`` when features are mostly the same value :pr:`1994`
<<<<<<< HEAD
        * Added sensitivity at low alert rates as an objective :pr:`2001`
=======
        * Updated ``OneHotEncoder`` to drop one redundant feature by default for features with two categories :pr:`1997`
        * Added a ``PolynomialDetrender`` component :pr:`1992`
>>>>>>> a1d04e0e
    * Fixes
        * Updated binary classification pipelines to use objective decision function during scoring of custom objectives :pr:`1934`
    * Changes
        * Removed ``data_checks`` parameter, ``data_check_results`` and data checks logic from ``AutoMLSearch`` :pr:`1935`
        * Deleted ``random_state`` argument :pr:`1985`
        * Updated Woodwork version requirement to ``v0.0.11`` :pr:`1996`
    * Documentation Changes
    * Testing Changes
        * Removed ``build_docs`` CI job in favor of RTD GH builder :pr:`1974`
        * Added tests to confirm support for Python 3.9 :pr:`1724`
        * Changed ``build_conda_pkg`` job to use ``latest_release_changes`` branch in the feedstock. :pr:`1979`

.. warning::

    **Breaking Changes**
        * Changed ``AutoMLSearch`` to default ``optimize_thresholds`` to True :pr:`1943`
        * Removed ``data_checks`` parameter, ``data_check_results`` and data checks logic from ``AutoMLSearch``. To run the data checks which were previously run by default in ``AutoMLSearch``, please call ``DefaultDataChecks().validate(X_train, y_train)`` or take a look at our documentation for more examples. :pr:`1935`
        * Deleted ``random_state`` argument :pr:`1985`

**v0.20.0 Mar. 10, 2021**
    * Enhancements
        * Added a GitHub Action for Detecting dependency changes :pr:`1933`
        * Create a separate CV split to train stacked ensembler on for AutoMLSearch :pr:`1814`
        * Added a GitHub Action for Linux unit tests :pr:`1846`
        * Added ``ARIMARegressor`` estimator :pr:`1894`
        * Added ``DataCheckAction`` class and ``DataCheckActionCode`` enum :pr:`1896`
        * Updated ``Woodwork`` requirement to ``v0.0.10`` :pr:`1900`
        * Added ``BalancedClassificationDataCVSplit`` and ``BalancedClassificationDataTVSplit`` to AutoMLSearch :pr:`1875`
        * Update default classification data splitter to use downsampling for highly imbalanced data :pr:`1875`
        * Updated ``describe_pipeline`` to return more information, including ``id`` of pipelines used for ensemble models :pr:`1909`
        * Added utility method to create list of components from a list of ``DataCheckAction`` :pr:`1907`
        * Updated ``validate`` method to include a ``action`` key in returned dictionary for all ``DataCheck``and ``DataChecks`` :pr:`1916`
        * Aggregating the shap values for predictions that we know the provenance of, e.g. OHE, text, and date-time. :pr:`1901`
        * Improved error message when custom objective is passed as a string in ``pipeline.score`` :pr:`1941`
        * Added ``score_pipelines`` and ``train_pipelines`` methods to ``AutoMLSearch`` :pr:`1913`
        * Added support for ``pandas`` version 1.2.0 :pr:`1708`
        * Added ``score_batch`` and ``train_batch`` abstact methods to ``EngineBase`` and implementations in ``SequentialEngine`` :pr:`1913`
    * Fixes
        * Removed CI check for ``check_dependencies_updated_linux`` :pr:`1950`
        * Added metaclass for time series pipelines and fix binary classification pipeline ``predict`` not using objective if it is passed as a named argument :pr:`1874`
        * Fixed stack trace in prediction explanation functions caused by mixed string/numeric pandas column names :pr:`1871`
        * Fixed stack trace caused by passing pipelines with duplicate names to ``AutoMLSearch`` :pr:`1932`
        * Fixed ``AutoMLSearch.get_pipelines`` returning pipelines with the same attributes :pr:`1958`
    * Changes
        * Reversed GitHub Action for Linux unit tests until a fix for report generation is found :pr:`1920`
        * Updated ``add_results`` in ``AutoMLAlgorithm`` to take in entire pipeline results dictionary from ``AutoMLSearch`` :pr:`1891`
        * Updated ``ClassImbalanceDataCheck`` to look for severe class imbalance scenarios :pr:`1905`
        * Deleted the ``explain_prediction`` function :pr:`1915`
        * Removed ``HighVarianceCVDataCheck`` and convered it to an ``AutoMLSearch`` method instead :pr:`1928`
        * Removed warning in ``InvalidTargetDataCheck`` returned when numeric binary classification targets are not (0, 1) :pr:`1959`
    * Documentation Changes
        * Updated ``model_understanding.ipynb`` to demo the two-way partial dependence capability :pr:`1919`
    * Testing Changes

.. warning::

    **Breaking Changes**
        * Deleted the ``explain_prediction`` function :pr:`1915`
        * Removed ``HighVarianceCVDataCheck`` and convered it to an ``AutoMLSearch`` method instead :pr:`1928`
        * Added ``score_batch`` and ``train_batch`` abstact methods to ``EngineBase``. These need to be implemented in Engine subclasses :pr:`1913`


**v0.19.0 Feb. 23, 2021**
    * Enhancements
        * Added a GitHub Action for Python windows unit tests :pr:`1844`
        * Added a GitHub Action for checking updated release notes :pr:`1849`
        * Added a GitHub Action for Python lint checks :pr:`1837`
        * Adjusted ``explain_prediction``, ``explain_predictions`` and ``explain_predictions_best_worst`` to handle timeseries problems. :pr:`1818`
        * Updated ``InvalidTargetDataCheck`` to check for mismatched indices in target and features :pr:`1816`
        * Updated ``Woodwork`` structures returned from components to support ``Woodwork`` logical type overrides set by the user :pr:`1784`
        * Updated estimators to keep track of input feature names during ``fit()`` :pr:`1794`
        * Updated ``visualize_decision_tree`` to include feature names in output :pr:`1813`
        * Added ``is_bounded_like_percentage`` property for objectives. If true, the ``calculate_percent_difference`` method will return the absolute difference rather than relative difference :pr:`1809`
        * Added full error traceback to AutoMLSearch logger file :pr:`1840`
        * Changed ``TargetEncoder`` to preserve custom indices in the data :pr:`1836`
        * Refactored ``explain_predictions`` and ``explain_predictions_best_worst`` to only compute features once for all rows that need to be explained :pr:`1843`
        * Added custom random undersampler data splitter for classification :pr:`1857`
        * Updated ``OutliersDataCheck`` implementation to calculate the probability of having no outliers :pr:`1855`
        * Added ``Engines`` pipeline processing API :pr:`1838`
    * Fixes
        * Changed EngineBase random_state arg to random_seed and same for user guide docs :pr:`1889`
    * Changes
        * Modified ``calculate_percent_difference`` so that division by 0 is now inf rather than nan :pr:`1809`
        * Removed ``text_columns`` parameter from ``LSA`` and ``TextFeaturizer`` components :pr:`1652`
        * Added ``random_seed`` as an argument to our automl/pipeline/component API. Using ``random_state`` will raise a warning :pr:`1798`
        * Added ``DataCheckError`` message in ``InvalidTargetDataCheck`` if input target is None and removed exception raised :pr:`1866`
    * Documentation Changes
    * Testing Changes
        * Added back coverage for ``_get_feature_provenance`` in ``TextFeaturizer`` after ``text_columns`` was removed :pr:`1842`
        * Pin graphviz version for windows builds :pr:`1847`
        * Unpin graphviz version for windows builds :pr:`1851`

.. warning::

    **Breaking Changes**
        * Added a deprecation warning to ``explain_prediction``. It will be deleted in the next release. :pr:`1860`


**v0.18.2 Feb. 10, 2021**
    * Enhancements
        * Added uniqueness score data check :pr:`1785`
        * Added "dataframe" output format for prediction explanations :pr:`1781`
        * Updated LightGBM estimators to handle ``pandas.MultiIndex`` :pr:`1770`
        * Sped up permutation importance for some pipelines :pr:`1762`
        * Added sparsity data check :pr:`1797`
        * Confirmed support for threshold tuning for binary time series classification problems :pr:`1803`
    * Fixes
    * Changes
    * Documentation Changes
        * Added section on conda to the contributing guide :pr:`1771`
        * Updated release process to reflect freezing `main` before perf tests :pr:`1787`
        * Moving some prs to the right section of the release notes :pr:`1789`
        * Tweak README.md. :pr:`1800`
        * Fixed back arrow on install page docs :pr:`1795`
        * Fixed docstring for `ClassImbalanceDataCheck.validate()` :pr:`1817`
    * Testing Changes

**v0.18.1 Feb. 1, 2021**
    * Enhancements
        * Added ``graph_t_sne`` as a visualization tool for high dimensional data :pr:`1731`
        * Added the ability to see the linear coefficients of features in linear models terms :pr:`1738`
        * Added support for ``scikit-learn`` ``v0.24.0`` :pr:`1733`
        * Added support for ``scipy`` ``v1.6.0`` :pr:`1752`
        * Added SVM Classifier and Regressor to estimators :pr:`1714` :pr:`1761`
    * Fixes
        * Addressed bug with ``partial_dependence`` and categorical data with more categories than grid resolution :pr:`1748`
        * Removed ``random_state`` arg from ``get_pipelines`` in ``AutoMLSearch`` :pr:`1719`
        * Pinned pyzmq at less than 22.0.0 till we add support :pr:`1756`
        * Remove ``ProphetRegressor`` from main as windows tests were flaky :pr:`1764`
    * Changes
        * Updated components and pipelines to return ``Woodwork`` data structures :pr:`1668`
        * Updated ``clone()`` for pipelines and components to copy over random state automatically :pr:`1753`
        * Dropped support for Python version 3.6 :pr:`1751`
        * Removed deprecated ``verbose`` flag from ``AutoMLSearch`` parameters :pr:`1772`
    * Documentation Changes
        * Add Twitter and Github link to documentation toolbar :pr:`1754`
        * Added Open Graph info to documentation :pr:`1758`
    * Testing Changes

.. warning::

    **Breaking Changes**
        * Components and pipelines return ``Woodwork`` data structures instead of ``pandas`` data structures :pr:`1668`
        * Python 3.6 will not be actively supported due to discontinued support from EvalML dependencies.
        * Deprecated ``verbose`` flag is removed for ``AutoMLSearch`` :pr:`1772`


**v0.18.0 Jan. 26, 2021**
    * Enhancements
        * Added RMSLE, MSLE, and MAPE to core objectives while checking for negative target values in ``invalid_targets_data_check`` :pr:`1574`
        * Added validation checks for binary problems with regression-like datasets and multiclass problems without true multiclass targets in ``invalid_targets_data_check`` :pr:`1665`
        * Added time series support for ``make_pipeline`` :pr:`1566`
        * Added target name for output of pipeline ``predict`` method :pr:`1578`
        * Added multiclass check to ``InvalidTargetDataCheck`` for two examples per class :pr:`1596`
        * Added support for ``graphviz`` ``v0.16`` :pr:`1657`
        * Enhanced time series pipelines to accept empty features :pr:`1651`
        * Added KNN Classifier to estimators. :pr:`1650`
        * Added support for list inputs for objectives :pr:`1663`
        * Added support for ``AutoMLSearch`` to handle time series classification pipelines :pr:`1666`
        * Enhanced ``DelayedFeaturesTransformer`` to encode categorical features and targets before delaying them :pr:`1691`
        * Added 2-way dependence plots. :pr:`1690`
        * Added ability to directly iterate through components within Pipelines :pr:`1583`
    * Fixes
        * Fixed inconsistent attributes and added Exceptions to docs :pr:`1673`
        * Fixed ``TargetLeakageDataCheck`` to use Woodwork ``mutual_information`` rather than using Pandas' Pearson Correlation :pr:`1616`
        * Fixed thresholding for pipelines in ``AutoMLSearch`` to only threshold binary classification pipelines :pr:`1622` :pr:`1626`
        * Updated ``load_data`` to return Woodwork structures and update default parameter value for ``index`` to ``None`` :pr:`1610`
        * Pinned scipy at < 1.6.0 while we work on adding support :pr:`1629`
        * Fixed data check message formatting in ``AutoMLSearch`` :pr:`1633`
        * Addressed stacked ensemble component for ``scikit-learn`` v0.24 support by setting ``shuffle=True`` for default CV :pr:`1613`
        * Fixed bug where ``Imputer`` reset the index on ``X`` :pr:`1590`
        * Fixed ``AutoMLSearch`` stacktrace when a cutom objective was passed in as a primary objective or additional objective :pr:`1575`
        * Fixed custom index bug for ``MAPE`` objective :pr:`1641`
        * Fixed index bug for ``TextFeaturizer`` and ``LSA`` components :pr:`1644`
        * Limited ``load_fraud`` dataset loaded into ``automl.ipynb`` :pr:`1646`
        * ``add_to_rankings`` updates ``AutoMLSearch.best_pipeline`` when necessary :pr:`1647`
        * Fixed bug where time series baseline estimators were not receiving ``gap`` and ``max_delay`` in ``AutoMLSearch`` :pr:`1645`
        * Fixed jupyter notebooks to help the RTD buildtime :pr:`1654`
        * Added ``positive_only`` objectives to ``non_core_objectives`` :pr:`1661`
        * Fixed stacking argument ``n_jobs`` for IterativeAlgorithm :pr:`1706`
        * Updated CatBoost estimators to return self in ``.fit()`` rather than the underlying model for consistency :pr:`1701`
        * Added ability to initialize pipeline parameters in ``AutoMLSearch`` constructor :pr:`1676`
    * Changes
        * Added labeling to ``graph_confusion_matrix`` :pr:`1632`
        * Rerunning search for ``AutoMLSearch`` results in a message thrown rather than failing the search, and removed ``has_searched`` property :pr:`1647`
        * Changed tuner class to allow and ignore single parameter values as input :pr:`1686`
        * Capped LightGBM version limit to remove bug in docs :pr:`1711`
        * Removed support for `np.random.RandomState` in EvalML :pr:`1727`
    * Documentation Changes
        * Update Model Understanding in the user guide to include ``visualize_decision_tree`` :pr:`1678`
        * Updated docs to include information about ``AutoMLSearch`` callback parameters and methods :pr:`1577`
        * Updated docs to prompt users to install graphiz on Mac :pr:`1656`
        * Added ``infer_feature_types`` to the ``start.ipynb`` guide :pr:`1700`
        * Added multicollinearity data check to API reference and docs :pr:`1707`
    * Testing Changes

.. warning::

    **Breaking Changes**
        * Removed ``has_searched`` property from ``AutoMLSearch`` :pr:`1647`
        * Components and pipelines return ``Woodwork`` data structures instead of ``pandas`` data structures :pr:`1668`
        * Removed support for `np.random.RandomState` in EvalML. Rather than passing ``np.random.RandomState`` as component and pipeline random_state values, we use int random_seed :pr:`1727`


**v0.17.0 Dec. 29, 2020**
    * Enhancements
        * Added ``save_plot`` that allows for saving figures from different backends :pr:`1588`
        * Added ``LightGBM Regressor`` to regression components :pr:`1459`
        * Added ``visualize_decision_tree`` for tree visualization with ``decision_tree_data_from_estimator`` and ``decision_tree_data_from_pipeline`` to reformat tree structure output :pr:`1511`
        * Added `DFS Transformer` component into transformer components :pr:`1454`
        * Added ``MAPE`` to the standard metrics for time series problems and update objectives :pr:`1510`
        * Added ``graph_prediction_vs_actual_over_time`` and ``get_prediction_vs_actual_over_time_data`` to the model understanding module for time series problems :pr:`1483`
        * Added a ``ComponentGraph`` class that will support future pipelines as directed acyclic graphs :pr:`1415`
        * Updated data checks to accept ``Woodwork`` data structures :pr:`1481`
        * Added parameter to ``InvalidTargetDataCheck`` to show only top unique values rather than all unique values :pr:`1485`
        * Added multicollinearity data check :pr:`1515`
        * Added baseline pipeline and components for time series regression problems :pr:`1496`
        * Added more information to users about ensembling behavior in ``AutoMLSearch`` :pr:`1527`
        * Add woodwork support for more utility and graph methods :pr:`1544`
        * Changed ``DateTimeFeaturizer`` to encode features as int :pr:`1479`
        * Return trained pipelines from ``AutoMLSearch.best_pipeline`` :pr:`1547`
        * Added utility method so that users can set feature types without having to learn about Woodwork directly :pr:`1555`
        * Added Linear Discriminant Analysis transformer for dimensionality reduction :pr:`1331`
        * Added multiclass support for ``partial_dependence`` and ``graph_partial_dependence`` :pr:`1554`
        * Added ``TimeSeriesBinaryClassificationPipeline`` and ``TimeSeriesMulticlassClassificationPipeline`` classes :pr:`1528`
        * Added ``make_data_splitter`` method for easier automl data split customization :pr:`1568`
        * Integrated ``ComponentGraph`` class into Pipelines for full non-linear pipeline support :pr:`1543`
        * Update ``AutoMLSearch`` constructor to take training data instead of ``search`` and ``add_to_leaderboard`` :pr:`1597`
        * Update ``split_data`` helper args :pr:`1597`
        * Add problem type utils ``is_regression``, ``is_classification``, ``is_timeseries`` :pr:`1597`
        * Rename ``AutoMLSearch`` ``data_split`` arg to ``data_splitter`` :pr:`1569`
    * Fixes
        * Fix AutoML not passing CV folds to ``DefaultDataChecks`` for usage by ``ClassImbalanceDataCheck`` :pr:`1619`
        * Fix Windows CI jobs: install ``numba`` via conda, required for ``shap`` :pr:`1490`
        * Added custom-index support for `reset-index-get_prediction_vs_actual_over_time_data` :pr:`1494`
        * Fix ``generate_pipeline_code`` to account for boolean and None differences between Python and JSON :pr:`1524` :pr:`1531`
        * Set max value for plotly and xgboost versions while we debug CI failures with newer versions :pr:`1532`
        * Undo version pinning for plotly :pr:`1533`
        * Fix ReadTheDocs build by updating the version of ``setuptools`` :pr:`1561`
        * Set ``random_state`` of data splitter in AutoMLSearch to take int to keep consistency in the resulting splits :pr:`1579`
        * Pin sklearn version while we work on adding support :pr:`1594`
        * Pin pandas at <1.2.0 while we work on adding support :pr:`1609`
        * Pin graphviz at < 0.16 while we work on adding support :pr:`1609`
    * Changes
        * Reverting ``save_graph`` :pr:`1550` to resolve kaleido build issues :pr:`1585`
        * Update circleci badge to apply to ``main`` :pr:`1489`
        * Added script to generate github markdown for releases :pr:`1487`
        * Updated selection using pandas ``dtypes`` to selecting using Woodwork logical types :pr:`1551`
        * Updated dependencies to fix ``ImportError: cannot import name 'MaskedArray' from 'sklearn.utils.fixes'`` error and to address Woodwork and Featuretool dependencies :pr:`1540`
        * Made ``get_prediction_vs_actual_data()`` a public method :pr:`1553`
        * Updated ``Woodwork`` version requirement to v0.0.7 :pr:`1560`
        * Move data splitters from ``evalml.automl.data_splitters`` to ``evalml.preprocessing.data_splitters`` :pr:`1597`
        * Rename "# Testing" in automl log output to "# Validation" :pr:`1597`
    * Documentation Changes
        * Added partial dependence methods to API reference :pr:`1537`
        * Updated documentation for confusion matrix methods :pr:`1611`
    * Testing Changes
        * Set ``n_jobs=1`` in most unit tests to reduce memory :pr:`1505`

.. warning::

    **Breaking Changes**
        * Updated minimal dependencies: ``numpy>=1.19.1``, ``pandas>=1.1.0``, ``scikit-learn>=0.23.1``, ``scikit-optimize>=0.8.1``
        * Updated ``AutoMLSearch.best_pipeline`` to return a trained pipeline. Pass in ``train_best_pipeline=False`` to AutoMLSearch in order to return an untrained pipeline.
        * Pipeline component instances can no longer be iterated through using ``Pipeline.component_graph`` :pr:`1543`
        * Update ``AutoMLSearch`` constructor to take training data instead of ``search`` and ``add_to_leaderboard`` :pr:`1597`
        * Update ``split_data`` helper args :pr:`1597`
        * Move data splitters from ``evalml.automl.data_splitters`` to ``evalml.preprocessing.data_splitters`` :pr:`1597`
        * Rename ``AutoMLSearch`` ``data_split`` arg to ``data_splitter`` :pr:`1569`



**v0.16.1 Dec. 1, 2020**
    * Enhancements
        * Pin woodwork version to v0.0.6 to avoid breaking changes :pr:`1484`
        * Updated ``Woodwork`` to >=0.0.5 in ``core-requirements.txt`` :pr:`1473`
        * Removed ``copy_dataframe`` parameter for ``Woodwork``, updated ``Woodwork`` to >=0.0.6 in ``core-requirements.txt`` :pr:`1478`
        * Updated ``detect_problem_type`` to use ``pandas.api.is_numeric_dtype`` :pr:`1476`
    * Changes
        * Changed ``make clean`` to delete coverage reports as a convenience for developers :pr:`1464`
        * Set ``n_jobs=-1`` by default for stacked ensemble components :pr:`1472`
    * Documentation Changes
        * Updated pipeline and component documentation and demos to use ``Woodwork`` :pr:`1466`
    * Testing Changes
        * Update dependency update checker to use everything from core and optional dependencies :pr:`1480`


**v0.16.0 Nov. 24, 2020**
    * Enhancements
        * Updated pipelines and ``make_pipeline`` to accept ``Woodwork`` inputs :pr:`1393`
        * Updated components to accept ``Woodwork`` inputs :pr:`1423`
        * Added ability to freeze hyperparameters for ``AutoMLSearch`` :pr:`1284`
        * Added ``Target Encoder`` into transformer components :pr:`1401`
        * Added callback for error handling in ``AutoMLSearch`` :pr:`1403`
        * Added the index id to the ``explain_predictions_best_worst`` output to help users identify which rows in their data are included :pr:`1365`
        * The top_k features displayed in ``explain_predictions_*`` functions are now determined by the magnitude of shap values as opposed to the ``top_k`` largest and smallest shap values. :pr:`1374`
        * Added a problem type for time series regression :pr:`1386`
        * Added a ``is_defined_for_problem_type`` method to ``ObjectiveBase`` :pr:`1386`
        * Added a ``random_state`` parameter to ``make_pipeline_from_components`` function :pr:`1411`
        * Added ``DelayedFeaturesTransformer`` :pr:`1396`
        * Added a ``TimeSeriesRegressionPipeline`` class :pr:`1418`
        * Removed ``core-requirements.txt`` from the package distribution :pr:`1429`
        * Updated data check messages to include a `"code"` and `"details"` fields :pr:`1451`, :pr:`1462`
        * Added a ``TimeSeriesSplit`` data splitter for time series problems :pr:`1441`
        * Added a ``problem_configuration`` parameter to AutoMLSearch :pr:`1457`
    * Fixes
        * Fixed ``IndexError`` raised in ``AutoMLSearch`` when ``ensembling = True`` but only one pipeline to iterate over :pr:`1397`
        * Fixed stacked ensemble input bug and LightGBM warning and bug in ``AutoMLSearch`` :pr:`1388`
        * Updated enum classes to show possible enum values as attributes :pr:`1391`
        * Updated calls to ``Woodwork``'s ``to_pandas()`` to ``to_series()`` and ``to_dataframe()`` :pr:`1428`
        * Fixed bug in OHE where column names were not guaranteed to be unique :pr:`1349`
        * Fixed bug with percent improvement of ``ExpVariance`` objective on data with highly skewed target :pr:`1467`
        * Fix SimpleImputer error which occurs when all features are bool type :pr:`1215`
    * Changes
        * Changed ``OutliersDataCheck`` to return the list of columns, rather than rows, that contain outliers :pr:`1377`
        * Simplified and cleaned output for Code Generation :pr:`1371`
        * Reverted changes from :pr:`1337` :pr:`1409`
        * Updated data checks to return dictionary of warnings and errors instead of a list :pr:`1448`
        * Updated ``AutoMLSearch`` to pass ``Woodwork`` data structures to every pipeline (instead of pandas DataFrames) :pr:`1450`
        * Update ``AutoMLSearch`` to default to ``max_batches=1`` instead of ``max_iterations=5`` :pr:`1452`
        * Updated _evaluate_pipelines to consolidate side effects :pr:`1410`
    * Documentation Changes
        * Added description of CLA to contributing guide, updated description of draft PRs :pr:`1402`
        * Updated documentation to include all data checks, ``DataChecks``, and usage of data checks in AutoML :pr:`1412`
        * Updated docstrings from ``np.array`` to ``np.ndarray`` :pr:`1417`
        * Added section on stacking ensembles in AutoMLSearch documentation :pr:`1425`
    * Testing Changes
        * Removed ``category_encoders`` from test-requirements.txt :pr:`1373`
        * Tweak codecov.io settings again to avoid flakes :pr:`1413`
        * Modified ``make lint`` to check notebook versions in the docs :pr:`1431`
        * Modified ``make lint-fix`` to standardize notebook versions in the docs :pr:`1431`
        * Use new version of pull request Github Action for dependency check (:pr:`1443`)
        * Reduced number of workers for tests to 4 :pr:`1447`

.. warning::

    **Breaking Changes**
        * The ``top_k`` and ``top_k_features`` parameters in ``explain_predictions_*`` functions now return ``k`` features as opposed to ``2 * k`` features :pr:`1374`
        * Renamed ``problem_type`` to ``problem_types`` in ``RegressionObjective``, ``BinaryClassificationObjective``, and ``MulticlassClassificationObjective`` :pr:`1319`
        * Data checks now return a dictionary of warnings and errors instead of a list :pr:`1448`



**v0.15.0 Oct. 29, 2020**
    * Enhancements
        * Added stacked ensemble component classes (``StackedEnsembleClassifier``, ``StackedEnsembleRegressor``) :pr:`1134`
        * Added stacked ensemble components to ``AutoMLSearch`` :pr:`1253`
        * Added ``DecisionTreeClassifier`` and ``DecisionTreeRegressor`` to AutoML :pr:`1255`
        * Added ``graph_prediction_vs_actual`` in ``model_understanding`` for regression problems :pr:`1252`
        * Added parameter to ``OneHotEncoder`` to enable filtering for features to encode for :pr:`1249`
        * Added percent-better-than-baseline for all objectives to automl.results :pr:`1244`
        * Added ``HighVarianceCVDataCheck`` and replaced synonymous warning in ``AutoMLSearch`` :pr:`1254`
        * Added `PCA Transformer` component for dimensionality reduction :pr:`1270`
        * Added ``generate_pipeline_code`` and ``generate_component_code`` to allow for code generation given a pipeline or component instance :pr:`1306`
        * Added ``PCA Transformer`` component for dimensionality reduction :pr:`1270`
        * Updated ``AutoMLSearch`` to support ``Woodwork`` data structures :pr:`1299`
        * Added cv_folds to ``ClassImbalanceDataCheck`` and added this check to ``DefaultDataChecks`` :pr:`1333`
        * Make ``max_batches`` argument to ``AutoMLSearch.search`` public :pr:`1320`
        * Added text support to automl search :pr:`1062`
        * Added ``_pipelines_per_batch`` as a private argument to ``AutoMLSearch`` :pr:`1355`
    * Fixes
        * Fixed ML performance issue with ordered datasets: always shuffle data in automl's default CV splits :pr:`1265`
        * Fixed broken ``evalml info`` CLI command :pr:`1293`
        * Fixed ``boosting type='rf'`` for LightGBM Classifier, as well as ``num_leaves`` error :pr:`1302`
        * Fixed bug in ``explain_predictions_best_worst`` where a custom index in the target variable would cause a ``ValueError`` :pr:`1318`
        * Added stacked ensemble estimators to to ``evalml.pipelines.__init__`` file :pr:`1326`
        * Fixed bug in OHE where calls to transform were not deterministic if ``top_n`` was less than the number of categories in a column :pr:`1324`
        * Fixed LightGBM warning messages during AutoMLSearch :pr:`1342`
        * Fix warnings thrown during AutoMLSearch in ``HighVarianceCVDataCheck`` :pr:`1346`
        * Fixed bug where TrainingValidationSplit would return invalid location indices for dataframes with a custom index :pr:`1348`
        * Fixed bug where the AutoMLSearch ``random_state`` was not being passed to the created pipelines :pr:`1321`
    * Changes
        * Allow ``add_to_rankings`` to be called before AutoMLSearch is called :pr:`1250`
        * Removed Graphviz from test-requirements to add to requirements.txt :pr:`1327`
        * Removed ``max_pipelines`` parameter from ``AutoMLSearch`` :pr:`1264`
        * Include editable installs in all install make targets :pr:`1335`
        * Made pip dependencies `featuretools` and `nlp_primitives` core dependencies :pr:`1062`
        * Removed `PartOfSpeechCount` from `TextFeaturizer` transform primitives :pr:`1062`
        * Added warning for ``partial_dependency`` when the feature includes null values :pr:`1352`
    * Documentation Changes
        * Fixed and updated code blocks in Release Notes :pr:`1243`
        * Added DecisionTree estimators to API Reference :pr:`1246`
        * Changed class inheritance display to flow vertically :pr:`1248`
        * Updated cost-benefit tutorial to use a holdout/test set :pr:`1159`
        * Added ``evalml info`` command to documentation :pr:`1293`
        * Miscellaneous doc updates :pr:`1269`
        * Removed conda pre-release testing from the release process document :pr:`1282`
        * Updates to contributing guide :pr:`1310`
        * Added Alteryx footer to docs with Twitter and Github link :pr:`1312`
        * Added documentation for evalml installation for Python 3.6 :pr:`1322`
        * Added documentation changes to make the API Docs easier to understand :pr:`1323`
        * Fixed documentation for ``feature_importance`` :pr:`1353`
        * Added tutorial for running `AutoML` with text data :pr:`1357`
        * Added documentation for woodwork integration with automl search :pr:`1361`
    * Testing Changes
        * Added tests for ``jupyter_check`` to handle IPython :pr:`1256`
        * Cleaned up ``make_pipeline`` tests to test for all estimators :pr:`1257`
        * Added a test to check conda build after merge to main :pr:`1247`
        * Removed code that was lacking codecov for ``__main__.py`` and unnecessary :pr:`1293`
        * Codecov: round coverage up instead of down :pr:`1334`
        * Add DockerHub credentials to CI testing environment :pr:`1356`
        * Add DockerHub credentials to conda testing environment :pr:`1363`

.. warning::

    **Breaking Changes**
        * Renamed ``LabelLeakageDataCheck`` to ``TargetLeakageDataCheck`` :pr:`1319`
        * ``max_pipelines`` parameter has been removed from ``AutoMLSearch``. Please use ``max_iterations`` instead. :pr:`1264`
        * ``AutoMLSearch.search()`` will now log a warning if the input is not a ``Woodwork`` data structure (``pandas``, ``numpy``) :pr:`1299`
        * Make ``max_batches`` argument to ``AutoMLSearch.search`` public :pr:`1320`
        * Removed unused argument `feature_types` from AutoMLSearch.search :pr:`1062`

**v0.14.1 Sep. 29, 2020**
    * Enhancements
        * Updated partial dependence methods to support calculating numeric columns in a dataset with non-numeric columns :pr:`1150`
        * Added ``get_feature_names`` on ``OneHotEncoder`` :pr:`1193`
        * Added ``detect_problem_type`` to ``problem_type/utils.py`` to automatically detect the problem type given targets :pr:`1194`
        * Added LightGBM to ``AutoMLSearch`` :pr:`1199`
        * Updated ``scikit-learn`` and ``scikit-optimize`` to use latest versions - 0.23.2 and 0.8.1 respectively :pr:`1141`
        * Added ``__str__`` and ``__repr__`` for pipelines and components :pr:`1218`
        * Included internal target check for both training and validation data in ``AutoMLSearch`` :pr:`1226`
        * Added ``ProblemTypes.all_problem_types`` helper to get list of supported problem types :pr:`1219`
        * Added ``DecisionTreeClassifier`` and ``DecisionTreeRegressor`` classes :pr:`1223`
        * Added ``ProblemTypes.all_problem_types`` helper to get list of supported problem types :pr:`1219`
        * ``DataChecks`` can now be parametrized by passing a list of ``DataCheck`` classes and a parameter dictionary :pr:`1167`
        * Added first CV fold score as validation score in ``AutoMLSearch.rankings`` :pr:`1221`
        * Updated ``flake8`` configuration to enable linting on ``__init__.py`` files :pr:`1234`
        * Refined ``make_pipeline_from_components`` implementation :pr:`1204`
    * Fixes
        * Updated GitHub URL after migration to Alteryx GitHub org :pr:`1207`
        * Changed Problem Type enum to be more similar to the string name :pr:`1208`
        * Wrapped call to scikit-learn's partial dependence method in a ``try``/``finally`` block :pr:`1232`
    * Changes
        * Added ``allow_writing_files`` as a named argument to CatBoost estimators. :pr:`1202`
        * Added ``solver`` and ``multi_class`` as named arguments to ``LogisticRegressionClassifier`` :pr:`1202`
        * Replaced pipeline's ``._transform`` method to evaluate all the preprocessing steps of a pipeline with ``.compute_estimator_features`` :pr:`1231`
        * Changed default large dataset train/test splitting behavior :pr:`1205`
    * Documentation Changes
        * Included description of how to access the component instances and features for pipeline user guide :pr:`1163`
        * Updated API docs to refer to target as "target" instead of "labels" for non-classification tasks and minor docs cleanup :pr:`1160`
        * Added Class Imbalance Data Check to ``api_reference.rst`` :pr:`1190` :pr:`1200`
        * Added pipeline properties to API reference :pr:`1209`
        * Clarified what the objective parameter in AutoML is used for in AutoML API reference and AutoML user guide :pr:`1222`
        * Updated API docs to include ``skopt.space.Categorical`` option for component hyperparameter range definition :pr:`1228`
        * Added install documentation for ``libomp`` in order to use LightGBM on Mac :pr:`1233`
        * Improved description of ``max_iterations`` in documentation :pr:`1212`
        * Removed unused code from sphinx conf :pr:`1235`
    * Testing Changes

.. warning::

    **Breaking Changes**
        * ``DefaultDataChecks`` now accepts a ``problem_type`` parameter that must be specified :pr:`1167`
        * Pipeline's ``._transform`` method to evaluate all the preprocessing steps of a pipeline has been replaced with ``.compute_estimator_features`` :pr:`1231`
        * ``get_objectives`` has been renamed to ``get_core_objectives``. This function will now return a list of valid objective instances :pr:`1230`


**v0.13.2 Sep. 17, 2020**
    * Enhancements
        * Added ``output_format`` field to explain predictions functions :pr:`1107`
        * Modified ``get_objective`` and ``get_objectives`` to be able to return any objective in ``evalml.objectives`` :pr:`1132`
        * Added a ``return_instance`` boolean parameter to ``get_objective`` :pr:`1132`
        * Added ``ClassImbalanceDataCheck`` to determine whether target imbalance falls below a given threshold :pr:`1135`
        * Added label encoder to LightGBM for binary classification :pr:`1152`
        * Added labels for the row index of confusion matrix :pr:`1154`
        * Added ``AutoMLSearch`` object as another parameter in search callbacks :pr:`1156`
        * Added the corresponding probability threshold for each point displayed in ``graph_roc_curve`` :pr:`1161`
        * Added ``__eq__`` for ``ComponentBase`` and ``PipelineBase`` :pr:`1178`
        * Added support for multiclass classification for ``roc_curve`` :pr:`1164`
        * Added ``categories`` accessor to ``OneHotEncoder`` for listing the categories associated with a feature :pr:`1182`
        * Added utility function to create pipeline instances from a list of component instances :pr:`1176`
    * Fixes
        * Fixed XGBoost column names for partial dependence methods :pr:`1104`
        * Removed dead code validating column type from ``TextFeaturizer`` :pr:`1122`
        * Fixed issue where ``Imputer`` cannot fit when there is None in a categorical or boolean column :pr:`1144`
        * ``OneHotEncoder`` preserves the custom index in the input data :pr:`1146`
        * Fixed representation for ``ModelFamily`` :pr:`1165`
        * Removed duplicate ``nbsphinx`` dependency in ``dev-requirements.txt`` :pr:`1168`
        * Users can now pass in any valid kwargs to all estimators :pr:`1157`
        * Remove broken accessor ``OneHotEncoder.get_feature_names`` and unneeded base class :pr:`1179`
        * Removed LightGBM Estimator from AutoML models :pr:`1186`
    * Changes
        * Pinned ``scikit-optimize`` version to 0.7.4 :pr:`1136`
        * Removed ``tqdm`` as a dependency :pr:`1177`
        * Added lightgbm version 3.0.0 to ``latest_dependency_versions.txt`` :pr:`1185`
        * Rename ``max_pipelines`` to ``max_iterations`` :pr:`1169`
    * Documentation Changes
        * Fixed API docs for ``AutoMLSearch`` ``add_result_callback`` :pr:`1113`
        * Added a step to our release process for pushing our latest version to conda-forge :pr:`1118`
        * Added warning for missing ipywidgets dependency for using ``PipelineSearchPlots`` on Jupyterlab :pr:`1145`
        * Updated ``README.md`` example to load demo dataset :pr:`1151`
        * Swapped mapping of breast cancer targets in ``model_understanding.ipynb`` :pr:`1170`
    * Testing Changes
        * Added test confirming ``TextFeaturizer`` never outputs null values :pr:`1122`
        * Changed Python version of ``Update Dependencies`` action to 3.8.x :pr:`1137`
        * Fixed release notes check-in test for ``Update Dependencies`` actions :pr:`1172`

.. warning::

    **Breaking Changes**
        * ``get_objective`` will now return a class definition rather than an instance by default :pr:`1132`
        * Deleted ``OPTIONS`` dictionary in ``evalml.objectives.utils.py`` :pr:`1132`
        * If specifying an objective by string, the string must now match the objective's name field, case-insensitive :pr:`1132`
        * Passing "Cost Benefit Matrix", "Fraud Cost", "Lead Scoring", "Mean Squared Log Error",
            "Recall", "Recall Macro", "Recall Micro", "Recall Weighted", or "Root Mean Squared Log Error" to ``AutoMLSearch`` will now result in a ``ValueError``
            rather than an ``ObjectiveNotFoundError`` :pr:`1132`
        * Search callbacks ``start_iteration_callback`` and ``add_results_callback`` have changed to include a copy of the AutoMLSearch object as a third parameter :pr:`1156`
        * Deleted ``OneHotEncoder.get_feature_names`` method which had been broken for a while, in favor of pipelines' ``input_feature_names`` :pr:`1179`
        * Deleted empty base class ``CategoricalEncoder`` which ``OneHotEncoder`` component was inheriting from :pr:`1176`
        * Results from ``roc_curve`` will now return as a list of dictionaries with each dictionary representing a class :pr:`1164`
        * ``max_pipelines`` now raises a ``DeprecationWarning`` and will be removed in the next release. ``max_iterations`` should be used instead. :pr:`1169`


**v0.13.1 Aug. 25, 2020**
    * Enhancements
        * Added Cost-Benefit Matrix objective for binary classification :pr:`1038`
        * Split ``fill_value`` into ``categorical_fill_value`` and ``numeric_fill_value`` for Imputer :pr:`1019`
        * Added ``explain_predictions`` and ``explain_predictions_best_worst`` for explaining multiple predictions with SHAP :pr:`1016`
        * Added new LSA component for text featurization :pr:`1022`
        * Added guide on installing with conda :pr:`1041`
        * Added a “cost-benefit curve” util method to graph cost-benefit matrix scores vs. binary classification thresholds :pr:`1081`
        * Standardized error when calling transform/predict before fit for pipelines :pr:`1048`
        * Added ``percent_better_than_baseline`` to AutoML search rankings and full rankings table :pr:`1050`
        * Added one-way partial dependence and partial dependence plots :pr:`1079`
        * Added "Feature Value" column to prediction explanation reports. :pr:`1064`
        * Added LightGBM classification estimator :pr:`1082`, :pr:`1114`
        * Added ``max_batches`` parameter to ``AutoMLSearch`` :pr:`1087`
    * Fixes
        * Updated ``TextFeaturizer`` component to no longer require an internet connection to run :pr:`1022`
        * Fixed non-deterministic element of ``TextFeaturizer`` transformations :pr:`1022`
        * Added a StandardScaler to all ElasticNet pipelines :pr:`1065`
        * Updated cost-benefit matrix to normalize score :pr:`1099`
        * Fixed logic in ``calculate_percent_difference`` so that it can handle negative values :pr:`1100`
    * Changes
        * Added ``needs_fitting`` property to ``ComponentBase`` :pr:`1044`
        * Updated references to data types to use datatype lists defined in ``evalml.utils.gen_utils`` :pr:`1039`
        * Remove maximum version limit for SciPy dependency :pr:`1051`
        * Moved ``all_components`` and other component importers into runtime methods :pr:`1045`
        * Consolidated graphing utility methods under ``evalml.utils.graph_utils`` :pr:`1060`
        * Made slight tweaks to how ``TextFeaturizer`` uses ``featuretools``, and did some refactoring of that and of LSA :pr:`1090`
        * Changed ``show_all_features`` parameter into ``importance_threshold``, which allows for thresholding feature importance :pr:`1097`, :pr:`1103`
    * Documentation Changes
        * Update ``setup.py`` URL to point to the github repo :pr:`1037`
        * Added tutorial for using the cost-benefit matrix objective :pr:`1088`
        * Updated ``model_understanding.ipynb`` to include documentation for using plotly on Jupyter Lab :pr:`1108`
    * Testing Changes
        * Refactor CircleCI tests to use matrix jobs (:pr:`1043`)
        * Added a test to check that all test directories are included in evalml package :pr:`1054`


.. warning::

    **Breaking Changes**
        * ``confusion_matrix`` and ``normalize_confusion_matrix`` have been moved to ``evalml.utils`` :pr:`1038`
        * All graph utility methods previously under ``evalml.pipelines.graph_utils`` have been moved to ``evalml.utils.graph_utils`` :pr:`1060`


**v0.12.2 Aug. 6, 2020**
    * Enhancements
        * Add save/load method to components :pr:`1023`
        * Expose pickle ``protocol`` as optional arg to save/load :pr:`1023`
        * Updated estimators used in AutoML to include ExtraTrees and ElasticNet estimators :pr:`1030`
    * Fixes
    * Changes
        * Removed ``DeprecationWarning`` for ``SimpleImputer`` :pr:`1018`
    * Documentation Changes
        * Add note about version numbers to release process docs :pr:`1034`
    * Testing Changes
        * Test files are now included in the evalml package :pr:`1029`


**v0.12.0 Aug. 3, 2020**
    * Enhancements
        * Added string and categorical targets support for binary and multiclass pipelines and check for numeric targets for ``DetectLabelLeakage`` data check :pr:`932`
        * Added clear exception for regression pipelines if target datatype is string or categorical :pr:`960`
        * Added target column names and class labels in ``predict`` and ``predict_proba`` output for pipelines :pr:`951`
        * Added ``_compute_shap_values`` and ``normalize_values`` to ``pipelines/explanations`` module :pr:`958`
        * Added ``explain_prediction`` feature which explains single predictions with SHAP :pr:`974`
        * Added Imputer to allow different imputation strategies for numerical and categorical dtypes :pr:`991`
        * Added support for configuring logfile path using env var, and don't create logger if there are filesystem errors :pr:`975`
        * Updated catboost estimators' default parameters and automl hyperparameter ranges to speed up fit time :pr:`998`
    * Fixes
        * Fixed ReadtheDocs warning failure regarding embedded gif :pr:`943`
        * Removed incorrect parameter passed to pipeline classes in ``_add_baseline_pipelines`` :pr:`941`
        * Added universal error for calling ``predict``, ``predict_proba``, ``transform``, and ``feature_importances`` before fitting :pr:`969`, :pr:`994`
        * Made ``TextFeaturizer`` component and pip dependencies ``featuretools`` and ``nlp_primitives`` optional :pr:`976`
        * Updated imputation strategy in automl to no longer limit impute strategy to ``most_frequent`` for all features if there are any categorical columns :pr:`991`
        * Fixed ``UnboundLocalError`` for ``cv_pipeline`` when automl search errors :pr:`996`
        * Fixed ``Imputer`` to reset dataframe index to preserve behavior expected from  ``SimpleImputer`` :pr:`1009`
    * Changes
        * Moved ``get_estimators`` to ``evalml.pipelines.components.utils`` :pr:`934`
        * Modified Pipelines to raise ``PipelineScoreError`` when they encounter an error during scoring :pr:`936`
        * Moved ``evalml.model_families.list_model_families`` to ``evalml.pipelines.components.allowed_model_families`` :pr:`959`
        * Renamed ``DateTimeFeaturization`` to ``DateTimeFeaturizer`` :pr:`977`
        * Added check to stop search and raise an error if all pipelines in a batch return NaN scores :pr:`1015`
    * Documentation Changes
        * Updated ``README.md`` :pr:`963`
        * Reworded message when errors are returned from data checks in search :pr:`982`
        * Added section on understanding model predictions with ``explain_prediction`` to User Guide :pr:`981`
        * Added a section to the user guide and api reference about how XGBoost and CatBoost are not fully supported. :pr:`992`
        * Added custom components section in user guide :pr:`993`
        * Updated FAQ section formatting :pr:`997`
        * Updated release process documentation :pr:`1003`
    * Testing Changes
        * Moved ``predict_proba`` and ``predict`` tests regarding string / categorical targets to ``test_pipelines.py`` :pr:`972`
        * Fixed dependency update bot by updating python version to 3.7 to avoid frequent github version updates :pr:`1002`


.. warning::

    **Breaking Changes**
        * ``get_estimators`` has been moved to ``evalml.pipelines.components.utils`` (previously was under ``evalml.pipelines.utils``) :pr:`934`
        * Removed the ``raise_errors`` flag in AutoML search. All errors during pipeline evaluation will be caught and logged. :pr:`936`
        * ``evalml.model_families.list_model_families`` has been moved to ``evalml.pipelines.components.allowed_model_families`` :pr:`959`
        * ``TextFeaturizer``: the ``featuretools`` and ``nlp_primitives`` packages must be installed after installing evalml in order to use this component :pr:`976`
        * Renamed ``DateTimeFeaturization`` to ``DateTimeFeaturizer`` :pr:`977`


**v0.11.2 July 16, 2020**
    * Enhancements
        * Added ``NoVarianceDataCheck`` to ``DefaultDataChecks`` :pr:`893`
        * Added text processing and featurization component ``TextFeaturizer`` :pr:`913`, :pr:`924`
        * Added additional checks to ``InvalidTargetDataCheck`` to handle invalid target data types :pr:`929`
        * ``AutoMLSearch`` will now handle ``KeyboardInterrupt`` and prompt user for confirmation :pr:`915`
    * Fixes
        * Makes automl results a read-only property :pr:`919`
    * Changes
        * Deleted static pipelines and refactored tests involving static pipelines, removed ``all_pipelines()`` and ``get_pipelines()`` :pr:`904`
        * Moved ``list_model_families`` to ``evalml.model_family.utils`` :pr:`903`
        * Updated ``all_pipelines``, ``all_estimators``, ``all_components`` to use the same mechanism for dynamically generating their elements :pr:`898`
        * Rename ``master`` branch to ``main`` :pr:`918`
        * Add pypi release github action :pr:`923`
        * Updated ``AutoMLSearch.search`` stdout output and logging and removed tqdm progress bar :pr:`921`
        * Moved automl config checks previously in ``search()`` to init :pr:`933`
    * Documentation Changes
        * Reorganized and rewrote documentation :pr:`937`
        * Updated to use pydata sphinx theme :pr:`937`
        * Updated docs to use ``release_notes`` instead of ``changelog`` :pr:`942`
    * Testing Changes
        * Cleaned up fixture names and usages in tests :pr:`895`


.. warning::

    **Breaking Changes**
        * ``list_model_families`` has been moved to ``evalml.model_family.utils`` (previously was under ``evalml.pipelines.utils``) :pr:`903`
        * ``get_estimators`` has been moved to ``evalml.pipelines.components.utils`` (previously was under ``evalml.pipelines.utils``) :pr:`934`
        * Static pipeline definitions have been removed, but similar pipelines can still be constructed via creating an instance of ``PipelineBase`` :pr:`904`
        * ``all_pipelines()`` and ``get_pipelines()`` utility methods have been removed :pr:`904`


**v0.11.0 June 30, 2020**
    * Enhancements
        * Added multiclass support for ROC curve graphing :pr:`832`
        * Added preprocessing component to drop features whose percentage of NaN values exceeds a specified threshold :pr:`834`
        * Added data check to check for problematic target labels :pr:`814`
        * Added PerColumnImputer that allows imputation strategies per column :pr:`824`
        * Added transformer to drop specific columns :pr:`827`
        * Added support for ``categories``, ``handle_error``, and ``drop`` parameters in ``OneHotEncoder`` :pr:`830` :pr:`897`
        * Added preprocessing component to handle DateTime columns featurization :pr:`838`
        * Added ability to clone pipelines and components :pr:`842`
        * Define getter method for component ``parameters`` :pr:`847`
        * Added utility methods to calculate and graph permutation importances :pr:`860`, :pr:`880`
        * Added new utility functions necessary for generating dynamic preprocessing pipelines :pr:`852`
        * Added kwargs to all components :pr:`863`
        * Updated ``AutoSearchBase`` to use dynamically generated preprocessing pipelines :pr:`870`
        * Added SelectColumns transformer :pr:`873`
        * Added ability to evaluate additional pipelines for automl search :pr:`874`
        * Added ``default_parameters`` class property to components and pipelines :pr:`879`
        * Added better support for disabling data checks in automl search :pr:`892`
        * Added ability to save and load AutoML objects to file :pr:`888`
        * Updated ``AutoSearchBase.get_pipelines`` to return an untrained pipeline instance :pr:`876`
        * Saved learned binary classification thresholds in automl results cv data dict :pr:`876`
    * Fixes
        * Fixed bug where SimpleImputer cannot handle dropped columns :pr:`846`
        * Fixed bug where PerColumnImputer cannot handle dropped columns :pr:`855`
        * Enforce requirement that builtin components save all inputted values in their parameters dict :pr:`847`
        * Don't list base classes in ``all_components`` output :pr:`847`
        * Standardize all components to output pandas data structures, and accept either pandas or numpy :pr:`853`
        * Fixed rankings and full_rankings error when search has not been run :pr:`894`
    * Changes
        * Update ``all_pipelines`` and ``all_components`` to try initializing pipelines/components, and on failure exclude them :pr:`849`
        * Refactor ``handle_components`` to ``handle_components_class``, standardize to ``ComponentBase`` subclass instead of instance :pr:`850`
        * Refactor "blacklist"/"whitelist" to "allow"/"exclude" lists :pr:`854`
        * Replaced ``AutoClassificationSearch`` and ``AutoRegressionSearch`` with ``AutoMLSearch`` :pr:`871`
        * Renamed feature_importances and permutation_importances methods to use singular names (feature_importance and permutation_importance) :pr:`883`
        * Updated ``automl`` default data splitter to train/validation split for large datasets :pr:`877`
        * Added open source license, update some repo metadata :pr:`887`
        * Removed dead code in ``_get_preprocessing_components`` :pr:`896`
    * Documentation Changes
        * Fix some typos and update the EvalML logo :pr:`872`
    * Testing Changes
        * Update the changelog check job to expect the new branching pattern for the deps update bot :pr:`836`
        * Check that all components output pandas datastructures, and can accept either pandas or numpy :pr:`853`
        * Replaced ``AutoClassificationSearch`` and ``AutoRegressionSearch`` with ``AutoMLSearch`` :pr:`871`


.. warning::

    **Breaking Changes**
        * Pipelines' static ``component_graph`` field must contain either ``ComponentBase`` subclasses or ``str``, instead of ``ComponentBase`` subclass instances :pr:`850`
        * Rename ``handle_component`` to ``handle_component_class``. Now standardizes to ``ComponentBase`` subclasses instead of ``ComponentBase`` subclass instances :pr:`850`
        * Renamed automl's ``cv`` argument to ``data_split`` :pr:`877`
        * Pipelines' and classifiers' ``feature_importances`` is renamed ``feature_importance``, ``graph_feature_importances`` is renamed ``graph_feature_importance`` :pr:`883`
        * Passing ``data_checks=None`` to automl search will not perform any data checks as opposed to default checks. :pr:`892`
        * Pipelines to search for in AutoML are now determined automatically, rather than using the statically-defined pipeline classes. :pr:`870`
        * Updated ``AutoSearchBase.get_pipelines`` to return an untrained pipeline instance, instead of one which happened to be trained on the final cross-validation fold :pr:`876`


**v0.10.0 May 29, 2020**
    * Enhancements
        * Added baseline models for classification and regression, add functionality to calculate baseline models before searching in AutoML :pr:`746`
        * Port over highly-null guardrail as a data check and define ``DefaultDataChecks`` and ``DisableDataChecks`` classes :pr:`745`
        * Update ``Tuner`` classes to work directly with pipeline parameters dicts instead of flat parameter lists :pr:`779`
        * Add Elastic Net as a pipeline option :pr:`812`
        * Added new Pipeline option ``ExtraTrees`` :pr:`790`
        * Added precicion-recall curve metrics and plot for binary classification problems in ``evalml.pipeline.graph_utils`` :pr:`794`
        * Update the default automl algorithm to search in batches, starting with default parameters for each pipeline and iterating from there :pr:`793`
        * Added ``AutoMLAlgorithm`` class and ``IterativeAlgorithm`` impl, separated from ``AutoSearchBase`` :pr:`793`
    * Fixes
        * Update pipeline ``score`` to return ``nan`` score for any objective which throws an exception during scoring :pr:`787`
        * Fixed bug introduced in :pr:`787` where binary classification metrics requiring predicted probabilities error in scoring :pr:`798`
        * CatBoost and XGBoost classifiers and regressors can no longer have a learning rate of 0 :pr:`795`
    * Changes
        * Cleanup pipeline ``score`` code, and cleanup codecov :pr:`711`
        * Remove ``pass`` for abstract methods for codecov :pr:`730`
        * Added __str__ for AutoSearch object :pr:`675`
        * Add util methods to graph ROC and confusion matrix :pr:`720`
        * Refactor ``AutoBase`` to ``AutoSearchBase`` :pr:`758`
        * Updated AutoBase with ``data_checks`` parameter, removed previous ``detect_label_leakage`` parameter, and added functionality to run data checks before search in AutoML :pr:`765`
        * Updated our logger to use Python's logging utils :pr:`763`
        * Refactor most of ``AutoSearchBase._do_iteration`` impl into ``AutoSearchBase._evaluate`` :pr:`762`
        * Port over all guardrails to use the new DataCheck API :pr:`789`
        * Expanded ``import_or_raise`` to catch all exceptions :pr:`759`
        * Adds RMSE, MSLE, RMSLE as standard metrics :pr:`788`
        * Don't allow ``Recall`` to be used as an objective for AutoML :pr:`784`
        * Removed feature selection from pipelines :pr:`819`
        * Update default estimator parameters to make automl search faster and more accurate :pr:`793`
    * Documentation Changes
        * Add instructions to freeze ``master`` on ``release.md`` :pr:`726`
        * Update release instructions with more details :pr:`727` :pr:`733`
        * Add objective base classes to API reference :pr:`736`
        * Fix components API to match other modules :pr:`747`
    * Testing Changes
        * Delete codecov yml, use codecov.io's default :pr:`732`
        * Added unit tests for fraud cost, lead scoring, and standard metric objectives :pr:`741`
        * Update codecov client :pr:`782`
        * Updated AutoBase __str__ test to include no parameters case :pr:`783`
        * Added unit tests for ``ExtraTrees`` pipeline :pr:`790`
        * If codecov fails to upload, fail build :pr:`810`
        * Updated Python version of dependency action :pr:`816`
        * Update the dependency update bot to use a suffix when creating branches :pr:`817`

.. warning::

    **Breaking Changes**
        * The ``detect_label_leakage`` parameter for AutoML classes has been removed and replaced by a ``data_checks`` parameter :pr:`765`
        * Moved ROC and confusion matrix methods from ``evalml.pipeline.plot_utils`` to ``evalml.pipeline.graph_utils`` :pr:`720`
        * ``Tuner`` classes require a pipeline hyperparameter range dict as an init arg instead of a space definition :pr:`779`
        * ``Tuner.propose`` and ``Tuner.add`` work directly with pipeline parameters dicts instead of flat parameter lists :pr:`779`
        * ``PipelineBase.hyperparameters`` and ``custom_hyperparameters`` use pipeline parameters dict format instead of being represented as a flat list :pr:`779`
        * All guardrail functions previously under ``evalml.guardrails.utils`` will be removed and replaced by data checks :pr:`789`
        * ``Recall`` disallowed as an objective for AutoML :pr:`784`
        * ``AutoSearchBase`` parameter ``tuner`` has been renamed to ``tuner_class`` :pr:`793`
        * ``AutoSearchBase`` parameter ``possible_pipelines`` and ``possible_model_families`` have been renamed to ``allowed_pipelines`` and ``allowed_model_families`` :pr:`793`


**v0.9.0 Apr. 27, 2020**
    * Enhancements
        * Added ``Accuracy`` as an standard objective :pr:`624`
        * Added verbose parameter to load_fraud :pr:`560`
        * Added Balanced Accuracy metric for binary, multiclass :pr:`612` :pr:`661`
        * Added XGBoost regressor and XGBoost regression pipeline :pr:`666`
        * Added ``Accuracy`` metric for multiclass :pr:`672`
        * Added objective name in ``AutoBase.describe_pipeline`` :pr:`686`
        * Added ``DataCheck`` and ``DataChecks``, ``Message`` classes and relevant subclasses :pr:`739`
    * Fixes
        * Removed direct access to ``cls.component_graph`` :pr:`595`
        * Add testing files to .gitignore :pr:`625`
        * Remove circular dependencies from ``Makefile`` :pr:`637`
        * Add error case for ``normalize_confusion_matrix()`` :pr:`640`
        * Fixed ``XGBoostClassifier`` and ``XGBoostRegressor`` bug with feature names that contain [, ], or < :pr:`659`
        * Update ``make_pipeline_graph`` to not accidentally create empty file when testing if path is valid :pr:`649`
        * Fix pip installation warning about docsutils version, from boto dependency :pr:`664`
        * Removed zero division warning for F1/precision/recall metrics :pr:`671`
        * Fixed ``summary`` for pipelines without estimators :pr:`707`
    * Changes
        * Updated default objective for binary/multiclass classification to log loss :pr:`613`
        * Created classification and regression pipeline subclasses and removed objective as an attribute of pipeline classes :pr:`405`
        * Changed the output of ``score`` to return one dictionary :pr:`429`
        * Created binary and multiclass objective subclasses :pr:`504`
        * Updated objectives API :pr:`445`
        * Removed call to ``get_plot_data`` from AutoML :pr:`615`
        * Set ``raise_error`` to default to True for AutoML classes :pr:`638`
        * Remove unnecessary "u" prefixes on some unicode strings :pr:`641`
        * Changed one-hot encoder to return uint8 dtypes instead of ints :pr:`653`
        * Pipeline ``_name`` field changed to ``custom_name`` :pr:`650`
        * Removed ``graphs.py`` and moved methods into ``PipelineBase`` :pr:`657`, :pr:`665`
        * Remove s3fs as a dev dependency :pr:`664`
        * Changed requirements-parser to be a core dependency :pr:`673`
        * Replace ``supported_problem_types`` field on pipelines with ``problem_type`` attribute on base classes :pr:`678`
        * Changed AutoML to only show best results for a given pipeline template in ``rankings``, added ``full_rankings`` property to show all :pr:`682`
        * Update ``ModelFamily`` values: don't list xgboost/catboost as classifiers now that we have regression pipelines for them :pr:`677`
        * Changed AutoML's ``describe_pipeline`` to get problem type from pipeline instead :pr:`685`
        * Standardize ``import_or_raise`` error messages :pr:`683`
        * Updated argument order of objectives to align with sklearn's :pr:`698`
        * Renamed ``pipeline.feature_importance_graph`` to ``pipeline.graph_feature_importances`` :pr:`700`
        * Moved ROC and confusion matrix methods to ``evalml.pipelines.plot_utils`` :pr:`704`
        * Renamed ``MultiClassificationObjective`` to ``MulticlassClassificationObjective``, to align with pipeline naming scheme :pr:`715`
    * Documentation Changes
        * Fixed some sphinx warnings :pr:`593`
        * Fixed docstring for ``AutoClassificationSearch`` with correct command :pr:`599`
        * Limit readthedocs formats to pdf, not htmlzip and epub :pr:`594` :pr:`600`
        * Clean up objectives API documentation :pr:`605`
        * Fixed function on Exploring search results page :pr:`604`
        * Update release process doc :pr:`567`
        * ``AutoClassificationSearch`` and ``AutoRegressionSearch`` show inherited methods in API reference :pr:`651`
        * Fixed improperly formatted code in breaking changes for changelog :pr:`655`
        * Added configuration to treat Sphinx warnings as errors :pr:`660`
        * Removed separate plotting section for pipelines in API reference :pr:`657`, :pr:`665`
        * Have leads example notebook load S3 files using https, so we can delete s3fs dev dependency :pr:`664`
        * Categorized components in API reference and added descriptions for each category :pr:`663`
        * Fixed Sphinx warnings about ``BalancedAccuracy`` objective :pr:`669`
        * Updated API reference to include missing components and clean up pipeline docstrings :pr:`689`
        * Reorganize API ref, and clarify pipeline sub-titles :pr:`688`
        * Add and update preprocessing utils in API reference :pr:`687`
        * Added inheritance diagrams to API reference :pr:`695`
        * Documented which default objective AutoML optimizes for :pr:`699`
        * Create seperate install page :pr:`701`
        * Include more utils in API ref, like ``import_or_raise`` :pr:`704`
        * Add more color to pipeline documentation :pr:`705`
    * Testing Changes
        * Matched install commands of ``check_latest_dependencies`` test and it's GitHub action :pr:`578`
        * Added Github app to auto assign PR author as assignee :pr:`477`
        * Removed unneeded conda installation of xgboost in windows checkin tests :pr:`618`
        * Update graph tests to always use tmpfile dir :pr:`649`
        * Changelog checkin test workaround for release PRs: If 'future release' section is empty of PR refs, pass check :pr:`658`
        * Add changelog checkin test exception for ``dep-update`` branch :pr:`723`

.. warning::

    **Breaking Changes**

    * Pipelines will now no longer take an objective parameter during instantiation, and will no longer have an objective attribute.
    * ``fit()`` and ``predict()`` now use an optional ``objective`` parameter, which is only used in binary classification pipelines to fit for a specific objective.
    * ``score()`` will now use a required ``objectives`` parameter that is used to determine all the objectives to score on. This differs from the previous behavior, where the pipeline's objective was scored on regardless.
    * ``score()`` will now return one dictionary of all objective scores.
    * ``ROC`` and ``ConfusionMatrix`` plot methods via ``Auto(*).plot`` have been removed by :pr:`615` and are replaced by ``roc_curve`` and ``confusion_matrix`` in ``evamlm.pipelines.plot_utils`` in :pr:`704`
    * ``normalize_confusion_matrix`` has been moved to ``evalml.pipelines.plot_utils`` :pr:`704`
    * Pipelines ``_name`` field changed to ``custom_name``
    * Pipelines ``supported_problem_types`` field is removed because it is no longer necessary :pr:`678`
    * Updated argument order of objectives' ``objective_function`` to align with sklearn :pr:`698`
    * ``pipeline.feature_importance_graph`` has been renamed to ``pipeline.graph_feature_importances`` in :pr:`700`
    * Removed unsupported ``MSLE`` objective :pr:`704`


**v0.8.0 Apr. 1, 2020**
    * Enhancements
        * Add normalization option and information to confusion matrix :pr:`484`
        * Add util function to drop rows with NaN values :pr:`487`
        * Renamed ``PipelineBase.name`` as ``PipelineBase.summary`` and redefined ``PipelineBase.name`` as class property :pr:`491`
        * Added access to parameters in Pipelines with ``PipelineBase.parameters`` (used to be return of ``PipelineBase.describe``) :pr:`501`
        * Added ``fill_value`` parameter for ``SimpleImputer`` :pr:`509`
        * Added functionality to override component hyperparameters and made pipelines take hyperparemeters from components :pr:`516`
        * Allow ``numpy.random.RandomState`` for random_state parameters :pr:`556`
    * Fixes
        * Removed unused dependency ``matplotlib``, and move ``category_encoders`` to test reqs :pr:`572`
    * Changes
        * Undo version cap in XGBoost placed in :pr:`402` and allowed all released of XGBoost :pr:`407`
        * Support pandas 1.0.0 :pr:`486`
        * Made all references to the logger static :pr:`503`
        * Refactored ``model_type`` parameter for components and pipelines to ``model_family`` :pr:`507`
        * Refactored ``problem_types`` for pipelines and components into ``supported_problem_types`` :pr:`515`
        * Moved ``pipelines/utils.save_pipeline`` and ``pipelines/utils.load_pipeline`` to ``PipelineBase.save`` and ``PipelineBase.load`` :pr:`526`
        * Limit number of categories encoded by ``OneHotEncoder`` :pr:`517`
    * Documentation Changes
        * Updated API reference to remove ``PipelinePlot`` and added moved ``PipelineBase`` plotting methods :pr:`483`
        * Add code style and github issue guides :pr:`463` :pr:`512`
        * Updated API reference for to surface class variables for pipelines and components :pr:`537`
        * Fixed README documentation link :pr:`535`
        * Unhid PR references in changelog :pr:`656`
    * Testing Changes
        * Added automated dependency check PR :pr:`482`, :pr:`505`
        * Updated automated dependency check comment :pr:`497`
        * Have build_docs job use python executor, so that env vars are set properly :pr:`547`
        * Added simple test to make sure ``OneHotEncoder``'s top_n works with large number of categories :pr:`552`
        * Run windows unit tests on PRs :pr:`557`


.. warning::

    **Breaking Changes**

    * ``AutoClassificationSearch`` and ``AutoRegressionSearch``'s ``model_types`` parameter has been refactored into ``allowed_model_families``
    * ``ModelTypes`` enum has been changed to ``ModelFamily``
    * Components and Pipelines now have a ``model_family`` field instead of ``model_type``
    * ``get_pipelines`` utility function now accepts ``model_families`` as an argument instead of ``model_types``
    * ``PipelineBase.name`` no longer returns structure of pipeline and has been replaced by ``PipelineBase.summary``
    * ``PipelineBase.problem_types`` and ``Estimator.problem_types`` has been renamed to ``supported_problem_types``
    * ``pipelines/utils.save_pipeline`` and ``pipelines/utils.load_pipeline`` moved to ``PipelineBase.save`` and ``PipelineBase.load``


**v0.7.0 Mar. 9, 2020**
    * Enhancements
        * Added emacs buffers to .gitignore :pr:`350`
        * Add CatBoost (gradient-boosted trees) classification and regression components and pipelines :pr:`247`
        * Added Tuner abstract base class :pr:`351`
        * Added ``n_jobs`` as parameter for ``AutoClassificationSearch`` and ``AutoRegressionSearch`` :pr:`403`
        * Changed colors of confusion matrix to shades of blue and updated axis order to match scikit-learn's :pr:`426`
        * Added ``PipelineBase`` ``.graph`` and ``.feature_importance_graph`` methods, moved from previous location :pr:`423`
        * Added support for python 3.8 :pr:`462`
    * Fixes
        * Fixed ROC and confusion matrix plots not being calculated if user passed own additional_objectives :pr:`276`
        * Fixed ReadtheDocs ``FileNotFoundError`` exception for fraud dataset :pr:`439`
    * Changes
        * Added ``n_estimators`` as a tunable parameter for XGBoost :pr:`307`
        * Remove unused parameter ``ObjectiveBase.fit_needs_proba`` :pr:`320`
        * Remove extraneous parameter ``component_type`` from all components :pr:`361`
        * Remove unused ``rankings.csv`` file :pr:`397`
        * Downloaded demo and test datasets so unit tests can run offline :pr:`408`
        * Remove ``_needs_fitting`` attribute from Components :pr:`398`
        * Changed plot.feature_importance to show only non-zero feature importances by default, added optional parameter to show all :pr:`413`
        * Refactored ``PipelineBase`` to take in parameter dictionary and moved pipeline metadata to class attribute :pr:`421`
        * Dropped support for Python 3.5 :pr:`438`
        * Removed unused ``apply.py`` file :pr:`449`
        * Clean up ``requirements.txt`` to remove unused deps :pr:`451`
        * Support installation without all required dependencies :pr:`459`
    * Documentation Changes
        * Update release.md with instructions to release to internal license key :pr:`354`
    * Testing Changes
        * Added tests for utils (and moved current utils to gen_utils) :pr:`297`
        * Moved XGBoost install into it's own separate step on Windows using Conda :pr:`313`
        * Rewind pandas version to before 1.0.0, to diagnose test failures for that version :pr:`325`
        * Added dependency update checkin test :pr:`324`
        * Rewind XGBoost version to before 1.0.0 to diagnose test failures for that version :pr:`402`
        * Update dependency check to use a whitelist :pr:`417`
        * Update unit test jobs to not install dev deps :pr:`455`

.. warning::

    **Breaking Changes**

    * Python 3.5 will not be actively supported.

**v0.6.0 Dec. 16, 2019**
    * Enhancements
        * Added ability to create a plot of feature importances :pr:`133`
        * Add early stopping to AutoML using patience and tolerance parameters :pr:`241`
        * Added ROC and confusion matrix metrics and plot for classification problems and introduce PipelineSearchPlots class :pr:`242`
        * Enhanced AutoML results with search order :pr:`260`
        * Added utility function to show system and environment information :pr:`300`
    * Fixes
        * Lower botocore requirement :pr:`235`
        * Fixed decision_function calculation for ``FraudCost`` objective :pr:`254`
        * Fixed return value of ``Recall`` metrics :pr:`264`
        * Components return ``self`` on fit :pr:`289`
    * Changes
        * Renamed automl classes to ``AutoRegressionSearch`` and ``AutoClassificationSearch`` :pr:`287`
        * Updating demo datasets to retain column names :pr:`223`
        * Moving pipeline visualization to ``PipelinePlot`` class :pr:`228`
        * Standarizing inputs as ``pd.Dataframe`` / ``pd.Series`` :pr:`130`
        * Enforcing that pipelines must have an estimator as last component :pr:`277`
        * Added ``ipywidgets`` as a dependency in ``requirements.txt`` :pr:`278`
        * Added Random and Grid Search Tuners :pr:`240`
    * Documentation Changes
        * Adding class properties to API reference :pr:`244`
        * Fix and filter FutureWarnings from scikit-learn :pr:`249`, :pr:`257`
        * Adding Linear Regression to API reference and cleaning up some Sphinx warnings :pr:`227`
    * Testing Changes
        * Added support for testing on Windows with CircleCI :pr:`226`
        * Added support for doctests :pr:`233`

.. warning::

    **Breaking Changes**

    * The ``fit()`` method for ``AutoClassifier`` and ``AutoRegressor`` has been renamed to ``search()``.
    * ``AutoClassifier`` has been renamed to ``AutoClassificationSearch``
    * ``AutoRegressor`` has been renamed to ``AutoRegressionSearch``
    * ``AutoClassificationSearch.results`` and ``AutoRegressionSearch.results`` now is a dictionary with ``pipeline_results`` and ``search_order`` keys. ``pipeline_results`` can be used to access a dictionary that is identical to the old ``.results`` dictionary. Whereas, ``search_order`` returns a list of the search order in terms of ``pipeline_id``.
    * Pipelines now require an estimator as the last component in ``component_list``. Slicing pipelines now throws an ``NotImplementedError`` to avoid returning pipelines without an estimator.

**v0.5.2 Nov. 18, 2019**
    * Enhancements
        * Adding basic pipeline structure visualization :pr:`211`
    * Documentation Changes
        * Added notebooks to build process :pr:`212`

**v0.5.1 Nov. 15, 2019**
    * Enhancements
        * Added basic outlier detection guardrail :pr:`151`
        * Added basic ID column guardrail :pr:`135`
        * Added support for unlimited pipelines with a ``max_time`` limit :pr:`70`
        * Updated .readthedocs.yaml to successfully build :pr:`188`
    * Fixes
        * Removed MSLE from default additional objectives :pr:`203`
        * Fixed ``random_state`` passed in pipelines :pr:`204`
        * Fixed slow down in RFRegressor :pr:`206`
    * Changes
        * Pulled information for describe_pipeline from pipeline's new describe method :pr:`190`
        * Refactored pipelines :pr:`108`
        * Removed guardrails from Auto(*) :pr:`202`, :pr:`208`
    * Documentation Changes
        * Updated documentation to show ``max_time`` enhancements :pr:`189`
        * Updated release instructions for RTD :pr:`193`
        * Added notebooks to build process :pr:`212`
        * Added contributing instructions :pr:`213`
        * Added new content :pr:`222`

**v0.5.0 Oct. 29, 2019**
    * Enhancements
        * Added basic one hot encoding :pr:`73`
        * Use enums for model_type :pr:`110`
        * Support for splitting regression datasets :pr:`112`
        * Auto-infer multiclass classification :pr:`99`
        * Added support for other units in ``max_time`` :pr:`125`
        * Detect highly null columns :pr:`121`
        * Added additional regression objectives :pr:`100`
        * Show an interactive iteration vs. score plot when using fit() :pr:`134`
    * Fixes
        * Reordered ``describe_pipeline`` :pr:`94`
        * Added type check for ``model_type`` :pr:`109`
        * Fixed ``s`` units when setting string ``max_time`` :pr:`132`
        * Fix objectives not appearing in API documentation :pr:`150`
    * Changes
        * Reorganized tests :pr:`93`
        * Moved logging to its own module :pr:`119`
        * Show progress bar history :pr:`111`
        * Using ``cloudpickle`` instead of pickle to allow unloading of custom objectives :pr:`113`
        * Removed render.py :pr:`154`
    * Documentation Changes
        * Update release instructions :pr:`140`
        * Include additional_objectives parameter :pr:`124`
        * Added Changelog :pr:`136`
    * Testing Changes
        * Code coverage :pr:`90`
        * Added CircleCI tests for other Python versions :pr:`104`
        * Added doc notebooks as tests :pr:`139`
        * Test metadata for CircleCI and 2 core parallelism :pr:`137`

**v0.4.1 Sep. 16, 2019**
    * Enhancements
        * Added AutoML for classification and regressor using Autobase and Skopt :pr:`7` :pr:`9`
        * Implemented standard classification and regression metrics :pr:`7`
        * Added logistic regression, random forest, and XGBoost pipelines :pr:`7`
        * Implemented support for custom objectives :pr:`15`
        * Feature importance for pipelines :pr:`18`
        * Serialization for pipelines :pr:`19`
        * Allow fitting on objectives for optimal threshold :pr:`27`
        * Added detect label leakage :pr:`31`
        * Implemented callbacks :pr:`42`
        * Allow for multiclass classification :pr:`21`
        * Added support for additional objectives :pr:`79`
    * Fixes
        * Fixed feature selection in pipelines :pr:`13`
        * Made ``random_seed`` usage consistent :pr:`45`
    * Documentation Changes
        * Documentation Changes
        * Added docstrings :pr:`6`
        * Created notebooks for docs :pr:`6`
        * Initialized readthedocs EvalML :pr:`6`
        * Added favicon :pr:`38`
    * Testing Changes
        * Added testing for loading data :pr:`39`

**v0.2.0 Aug. 13, 2019**
    * Enhancements
        * Created fraud detection objective :pr:`4`

**v0.1.0 July. 31, 2019**
    * *First Release*
    * Enhancements
        * Added lead scoring objecitve :pr:`1`
        * Added basic classifier :pr:`1`
    * Documentation Changes
        * Initialized Sphinx for docs :pr:`1`<|MERGE_RESOLUTION|>--- conflicted
+++ resolved
@@ -9,12 +9,8 @@
         * Updated ``ClassImbalanceDataCheck`` to better handle multiclass imbalances :pr:`1986`
         * Added recommended actions for the output of data check's ``validate`` method :pr:`1968`
         * Added error message for ``partial_dependence`` when features are mostly the same value :pr:`1994`
-<<<<<<< HEAD
-        * Added sensitivity at low alert rates as an objective :pr:`2001`
-=======
         * Updated ``OneHotEncoder`` to drop one redundant feature by default for features with two categories :pr:`1997`
         * Added a ``PolynomialDetrender`` component :pr:`1992`
->>>>>>> a1d04e0e
     * Fixes
         * Updated binary classification pipelines to use objective decision function during scoring of custom objectives :pr:`1934`
     * Changes
