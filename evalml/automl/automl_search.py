import copy
import sys
import time
import traceback
from collections import OrderedDict, defaultdict

import cloudpickle
import numpy as np
import pandas as pd
from sklearn.model_selection import BaseCrossValidator

from .pipeline_search_plots import PipelineSearchPlots

from evalml.automl.automl_algorithm import IterativeAlgorithm
from evalml.automl.callbacks import log_error_callback
from evalml.automl.utils import (
    get_default_primary_search_objective,
    make_data_splitter
)
from evalml.data_checks import (
    AutoMLDataChecks,
    DataChecks,
    DefaultDataChecks,
    EmptyDataChecks,
    HighVarianceCVDataCheck
)
from evalml.exceptions import (
    AutoMLSearchException,
    PipelineNotFoundError,
    PipelineScoreError
)
from evalml.model_family import ModelFamily
from evalml.objectives import (
    get_all_objective_names,
    get_core_objectives,
    get_non_core_objectives,
    get_objective
)
from evalml.pipelines import (
    BinaryClassificationPipeline,
    MeanBaselineRegressionPipeline,
    ModeBaselineBinaryPipeline,
    ModeBaselineMulticlassPipeline,
    PipelineBase,
    TimeSeriesBaselineRegressionPipeline
)
from evalml.pipelines.components.utils import get_estimators
from evalml.pipelines.utils import make_pipeline
from evalml.preprocessing import split_data
from evalml.problem_types import ProblemTypes, handle_problem_types
from evalml.tuners import SKOptTuner
from evalml.utils import convert_to_seconds, get_random_seed, get_random_state
from evalml.utils.gen_utils import (
    _convert_to_woodwork_structure,
    _convert_woodwork_types_wrapper
)
from evalml.utils.logger import (
    get_logger,
    log_subtitle,
    log_title,
    time_elapsed,
    update_pipeline
)

logger = get_logger(__file__)


class AutoMLSearch:
    """Automated Pipeline search."""
    _MAX_NAME_LEN = 40

    # Necessary for "Plotting" documentation, since Sphinx does not work well with instance attributes.
    plot = PipelineSearchPlots

    def __init__(self,
                 X_train=None,
                 y_train=None,
                 problem_type=None,
                 objective='auto',
                 max_iterations=None,
                 max_time=None,
                 patience=None,
                 tolerance=None,
                 data_splitter=None,
                 allowed_pipelines=None,
                 allowed_model_families=None,
                 start_iteration_callback=None,
                 add_result_callback=None,
                 error_callback=None,
                 additional_objectives=None,
                 random_state=0,
                 n_jobs=-1,
                 tuner_class=None,
                 verbose=True,
                 optimize_thresholds=False,
                 ensembling=False,
                 max_batches=None,
                 problem_configuration=None,
                 _pipelines_per_batch=5):
        """Automated pipeline search

        Arguments:
            X_train (pd.DataFrame, ww.DataTable): The input training data of shape [n_samples, n_features]. Required.

            y_train (pd.Series, ww.DataColumn): The target training data of length [n_samples]. Required for supervised learning tasks.

            problem_type (str or ProblemTypes): type of supervised learning problem. See evalml.problem_types.ProblemType.all_problem_types for a full list.

            objective (str, ObjectiveBase): The objective to optimize for. Used to propose and rank pipelines, but not for optimizing each pipeline during fit-time.
                When set to 'auto', chooses:

                - LogLossBinary for binary classification problems,
                - LogLossMulticlass for multiclass classification problems, and
                - R2 for regression problems.

            max_iterations (int): Maximum number of iterations to search. If max_iterations and
                max_time is not set, then max_iterations will default to max_iterations of 5.

            max_time (int, str): Maximum time to search for pipelines.
                This will not start a new pipeline search after the duration
                has elapsed. If it is an integer, then the time will be in seconds.
                For strings, time can be specified as seconds, minutes, or hours.

            patience (int): Number of iterations without improvement to stop search early. Must be positive.
                If None, early stopping is disabled. Defaults to None.

            tolerance (float): Minimum percentage difference to qualify as score improvement for early stopping.
                Only applicable if patience is not None. Defaults to None.

            allowed_pipelines (list(class)): A list of PipelineBase subclasses indicating the pipelines allowed in the search.
                The default of None indicates all pipelines for this problem type are allowed. Setting this field will cause
                allowed_model_families to be ignored.

            allowed_model_families (list(str, ModelFamily)): The model families to search. The default of None searches over all
                model families. Run evalml.pipelines.components.utils.allowed_model_families("binary") to see options. Change `binary`
                to `multiclass` or `regression` depending on the problem type. Note that if allowed_pipelines is provided,
                this parameter will be ignored.

            data_splitter (sklearn.model_selection.BaseCrossValidator): Data splitting method to use. Defaults to StratifiedKFold.

            tuner_class: The tuner class to use. Defaults to SKOptTuner.

            start_iteration_callback (callable): Function called before each pipeline training iteration.
                Callback function takes three positional parameters: The pipeline class, the pipeline parameters, and the AutoMLSearch object.

            add_result_callback (callable): Function called after each pipeline training iteration.
                Callback function takes three positional parameters:: A dictionary containing the training results for the new pipeline, an untrained_pipeline containing the parameters used during training, and the AutoMLSearch object.

            error_callback (callable): Function called when `search()` errors and raises an Exception.
                Callback function takes three positional parameters: the Exception raised, the traceback, and the AutoMLSearch object.
                Must also accepts kwargs, so AutoMLSearch is able to pass along other appropriate parameters by default.
                Defaults to None, which will call `log_error_callback`.

            additional_objectives (list): Custom set of objectives to score on.
                Will override default objectives for problem type if not empty.

            random_state (int, np.random.RandomState): The random seed/state. Defaults to 0.

            n_jobs (int or None): Non-negative integer describing level of parallelism used for pipelines.
                None and 1 are equivalent. If set to -1, all CPUs are used. For n_jobs below -1, (n_cpus + 1 + n_jobs) are used.

            verbose (boolean): If True, turn verbosity on. Defaults to True.

            ensembling (boolean): If True, runs ensembling in a separate batch after every allowed pipeline class has been iterated over.
                If the number of unique pipelines to search over per batch is one, ensembling will not run. Defaults to False.

            max_batches (int): The maximum number of batches of pipelines to search. Parameters max_time, and
                max_iterations have precedence over stopping the search.

            problem_configuration (dict, None): Additional parameters needed to configure the search. For example,
                in time series problems, values should be passed in for the gap and max_delay variables.

            _pipelines_per_batch (int): The number of pipelines to train for every batch after the first one.
                The first batch will train a baseline pipline + one of each pipeline family allowed in the search.
        """
        if X_train is None:
            raise ValueError('Must specify training data as a 2d array using the X_train argument')
        if y_train is None:
            raise ValueError('Must specify training data target values as a 1d vector using the y_train argument')
        try:
            self.problem_type = handle_problem_types(problem_type)
        except ValueError:
            raise ValueError('choose one of (binary, multiclass, regression) as problem_type')

        self.tuner_class = tuner_class or SKOptTuner
        self.start_iteration_callback = start_iteration_callback
        self.add_result_callback = add_result_callback
        self.error_callback = error_callback or log_error_callback
        self.data_splitter = data_splitter
        self.verbose = verbose
        self.optimize_thresholds = optimize_thresholds
        self.ensembling = ensembling
        if objective == 'auto':
            objective = get_default_primary_search_objective(self.problem_type.value)
        objective = get_objective(objective, return_instance=False)
        self.objective = self._validate_objective(objective)
        if self.data_splitter is not None and not issubclass(self.data_splitter.__class__, BaseCrossValidator):
            raise ValueError("Not a valid data splitter")
        if not objective.is_defined_for_problem_type(self.problem_type):
            raise ValueError("Given objective {} is not compatible with a {} problem.".format(self.objective.name, self.problem_type.value))
        if additional_objectives is None:
            additional_objectives = get_core_objectives(self.problem_type)
            # if our main objective is part of default set of objectives for problem_type, remove it
            existing_main_objective = next((obj for obj in additional_objectives if obj.name == self.objective.name), None)
            if existing_main_objective is not None:
                additional_objectives.remove(existing_main_objective)
        else:
            additional_objectives = [get_objective(o) for o in additional_objectives]
        additional_objectives = [self._validate_objective(obj) for obj in additional_objectives]
        self.additional_objectives = additional_objectives

        if not isinstance(max_time, (int, float, str, type(None))):
            raise TypeError(f"Parameter max_time must be a float, int, string or None. Received {type(max_time)} with value {str(max_time)}..")
        if isinstance(max_time, (int, float)) and max_time < 0:
            raise ValueError(f"Parameter max_time must be None or non-negative. Received {max_time}.")
        if max_batches is not None and max_batches < 0:
            raise ValueError(f"Parameter max_batches must be None or non-negative. Received {max_batches}.")
        if max_iterations is not None and max_iterations < 0:
            raise ValueError(f"Parameter max_iterations must be None or non-negative. Received {max_iterations}.")
        self.max_time = convert_to_seconds(max_time) if isinstance(max_time, str) else max_time
        self.max_iterations = max_iterations
        self.max_batches = max_batches
        self._pipelines_per_batch = _pipelines_per_batch
        if not self.max_iterations and not self.max_time and not self.max_batches:
            self.max_batches = 1
            logger.info("Using default limit of max_batches=1.\n")

        if patience and (not isinstance(patience, int) or patience < 0):
            raise ValueError("patience value must be a positive integer. Received {} instead".format(patience))

        if tolerance and (tolerance > 1.0 or tolerance < 0.0):
            raise ValueError("tolerance value must be a float between 0.0 and 1.0 inclusive. Received {} instead".format(tolerance))

        self.patience = patience
        self.tolerance = tolerance or 0.0
        self._results = {
            'pipeline_results': {},
            'search_order': [],
            'errors': []
        }
        self.random_state = get_random_state(random_state)
        self.random_seed = get_random_seed(self.random_state)
        self.n_jobs = n_jobs

        self.plot = None
        try:
            self.plot = PipelineSearchPlots(self)
        except ImportError:
            logger.warning("Unable to import plotly; skipping pipeline search plotting\n")

        self._data_check_results = None

        self.allowed_pipelines = allowed_pipelines
        self.allowed_model_families = allowed_model_families
        self._automl_algorithm = None
        self._start = None
        self._baseline_cv_scores = {}
        self.show_batch_output = False

        self._validate_problem_type()
        self.problem_configuration = self._validate_problem_configuration(problem_configuration)

        # make everything ww objects
        self.X_train = _convert_to_woodwork_structure(X_train)
        self.y_train = _convert_to_woodwork_structure(y_train)

        default_data_split = make_data_splitter(self.X_train, self.y_train, self.problem_type, self.problem_configuration,
                                                n_splits=3, shuffle=True, random_state=self.random_seed)
        self.data_split = self.data_split or default_data_split

    def _validate_objective(self, objective):
        non_core_objectives = get_non_core_objectives()
        if isinstance(objective, type):
            if objective in non_core_objectives:
                raise ValueError(f"{objective.name.lower()} is not allowed in AutoML! "
                                 "Use evalml.objectives.utils.get_core_objective_names() "
                                 "to get all objective names allowed in automl.")
            return objective()
        return objective

    @property
    def data_check_results(self):
        """If there are data checks, return any error messages that are found"""
        return self._data_check_results

    def __str__(self):
        def _print_list(obj_list):
            lines = sorted(['\t{}'.format(o.name) for o in obj_list])
            return '\n'.join(lines)

        def _get_funct_name(function):
            if callable(function):
                return function.__name__
            else:
                return None

        search_desc = (
            f"{handle_problem_types(self.problem_type).name} Search\n\n"
            f"Parameters: \n{'='*20}\n"
            f"Objective: {get_objective(self.objective).name}\n"
            f"Max Time: {self.max_time}\n"
            f"Max Iterations: {self.max_iterations}\n"
            f"Max Batches: {self.max_batches}\n"
            f"Allowed Pipelines: \n{_print_list(self.allowed_pipelines or [])}\n"
            f"Patience: {self.patience}\n"
            f"Tolerance: {self.tolerance}\n"
            f"Data Splitting: {self.data_splitter}\n"
            f"Tuner: {self.tuner_class.__name__}\n"
            f"Start Iteration Callback: {_get_funct_name(self.start_iteration_callback)}\n"
            f"Add Result Callback: {_get_funct_name(self.add_result_callback)}\n"
            f"Additional Objectives: {_print_list(self.additional_objectives or [])}\n"
            f"Random State: {self.random_state}\n"
            f"n_jobs: {self.n_jobs}\n"
            f"Verbose: {self.verbose}\n"
            f"Optimize Thresholds: {self.optimize_thresholds}\n"
        )

        rankings_desc = ""
        if not self.rankings.empty:
            rankings_str = self.rankings.drop(['parameters'], axis='columns').to_string()
            rankings_desc = f"\nSearch Results: \n{'='*20}\n{rankings_str}"

        return search_desc + rankings_desc

    def _validate_problem_configuration(self, problem_configuration=None):
        if self.problem_type in [ProblemTypes.TIME_SERIES_REGRESSION]:
            required_parameters = {'gap', 'max_delay'}
            if not problem_configuration or not all(p in problem_configuration for p in required_parameters):
                raise ValueError("user_parameters must be a dict containing values for at least the gap and max_delay "
                                 f"parameters. Received {problem_configuration}.")
        return problem_configuration or {}

    def _validate_data_checks(self, data_checks):
        """Validate data_checks parameter.

        Arguments:
            data_checks (DataChecks, list(Datacheck), str, None): Input to validate. If not of the right type,
                raise an exception.

        Returns:
            An instance of DataChecks used to perform checks before search.
        """
        if isinstance(data_checks, DataChecks):
            return data_checks
        elif isinstance(data_checks, list):
            return AutoMLDataChecks(data_checks)
        elif isinstance(data_checks, str):
            if data_checks == "auto":
                return DefaultDataChecks(problem_type=self.problem_type, n_splits=self.data_splitter.get_n_splits())
            elif data_checks == "disabled":
                return EmptyDataChecks()
            else:
                raise ValueError("If data_checks is a string, it must be either 'auto' or 'disabled'. "
                                 f"Received '{data_checks}'.")
        elif data_checks is None:
            return EmptyDataChecks()
        else:
            return DataChecks(data_checks)

    def _handle_keyboard_interrupt(self, pipeline, current_batch_pipelines):
        """Presents a prompt to the user asking if they want to stop the search.

        Arguments:
            pipeline (PipelineBase): Current pipeline in the search.
            current_batch_pipelines (list): Other pipelines in the batch.

        Returns:
            list: Next pipelines to search in the batch. If the user decides to stop the search,
                an empty list will be returned.
        """
        leading_char = "\n"
        start_of_loop = time.time()
        while True:
            choice = input(leading_char + "Do you really want to exit search (y/n)? ").strip().lower()
            if choice == "y":
                logger.info("Exiting AutoMLSearch.")
                return []
            elif choice == "n":
                # So that the time in this loop does not count towards the time budget (if set)
                time_in_loop = time.time() - start_of_loop
                self._start += time_in_loop
                return [pipeline] + current_batch_pipelines
            else:
                leading_char = ""

<<<<<<< HEAD
    def _set_data_splitter(self, X, y):
        """Sets the data split method for AutoMLSearch

        Arguments:
            X (pd.DataFrame, ww.DataTable): The input training data of shape [n_samples, n_features].
            y (pd.Series, ww.DataColumn): The target training data of length [n_samples].
        """
        default_data_splitter = make_data_splitter(X, y, self.problem_type, self.problem_configuration,
                                                   n_splits=3, shuffle=True, random_state=self.random_seed)
        self.data_splitter = self.data_splitter or default_data_splitter

    def search(self, X, y, data_checks="auto", show_iteration_plot=True):
=======
    def search(self, data_checks="auto", show_iteration_plot=True):
>>>>>>> edb6ed62
        """Find the best pipeline for the data set.

        Arguments:
            data_checks (DataChecks, list(Datacheck), str, None): A collection of data checks to run before
                automl search. If data checks produce any errors, an exception will be thrown before the
                search begins. If "disabled" or None, `no` data checks will be done.
                If set to "auto", DefaultDataChecks will be done. Default value is set to "auto".

            feature_types (list, optional): list of feature types, either numerical or categorical.
                Categorical features will automatically be encoded

            show_iteration_plot (boolean, True): Shows an iteration vs. score plot in Jupyter notebook.
                Disabled by default in non-Jupyter enviroments.
        """
        # don't show iteration plot outside of a jupyter notebook
        if show_iteration_plot:
            try:
                get_ipython
            except NameError:
                show_iteration_plot = False

        text_column_vals = self.X_train.select('natural_language')
        text_columns = list(text_column_vals.to_dataframe().columns)
        if len(text_columns) == 0:
            text_columns = None

<<<<<<< HEAD
        if not isinstance(y, ww.DataColumn):
            logger.warning("`y` passed was not a DataColumn. EvalML will try to convert the input as a Woodwork DataTable and types will be inferred. To control this behavior, please pass in a Woodwork DataTable instead.")
            y = _convert_to_woodwork_structure(y)

        self._set_data_splitter(X, y)

=======
>>>>>>> edb6ed62
        data_checks = self._validate_data_checks(data_checks)
        self._data_check_results = data_checks.validate(_convert_woodwork_types_wrapper(self.X_train.to_dataframe()),
                                                        _convert_woodwork_types_wrapper(self.y_train.to_series()))
        for message in self._data_check_results["warnings"]:
            logger.warning(message)
        for message in self._data_check_results["errors"]:
            logger.error(message)
        if self._data_check_results["errors"]:
            raise ValueError("Data checks raised some warnings and/or errors. Please see `self.data_check_results` for more information or pass data_checks='disabled' to search() to disable data checking.")
        if self.allowed_pipelines is None:
            logger.info("Generating pipelines to search over...")
            allowed_estimators = get_estimators(self.problem_type, self.allowed_model_families)
            logger.debug(f"allowed_estimators set to {[estimator.name for estimator in allowed_estimators]}")
            self.allowed_pipelines = [make_pipeline(self.X_train, self.y_train, estimator, self.problem_type, text_columns=text_columns) for estimator in allowed_estimators]

        if self.allowed_pipelines == []:
            raise ValueError("No allowed pipelines to search")

        run_ensembling = self.ensembling
        if run_ensembling and len(self.allowed_pipelines) == 1:
            logger.warning("Ensembling is set to True, but the number of unique pipelines is one, so ensembling will not run.")
            run_ensembling = False

        if run_ensembling and self.max_iterations is not None:
            # Baseline + first batch + each pipeline iteration + 1
            first_ensembling_iteration = (1 + len(self.allowed_pipelines) + len(self.allowed_pipelines) * self._pipelines_per_batch + 1)
            if self.max_iterations < first_ensembling_iteration:
                run_ensembling = False
                logger.warning(f"Ensembling is set to True, but max_iterations is too small, so ensembling will not run. Set max_iterations >= {first_ensembling_iteration} to run ensembling.")
            else:
                logger.info(f"Ensembling will run at the {first_ensembling_iteration} iteration and every {len(self.allowed_pipelines) * self._pipelines_per_batch} iterations after that.")

        if self.max_batches and self.max_iterations is None:
            self.show_batch_output = True
            if run_ensembling:
                ensemble_nth_batch = len(self.allowed_pipelines) + 1
                num_ensemble_batches = (self.max_batches - 1) // ensemble_nth_batch
                if num_ensemble_batches == 0:
                    logger.warning(f"Ensembling is set to True, but max_batches is too small, so ensembling will not run. Set max_batches >= {ensemble_nth_batch + 1} to run ensembling.")
                else:
                    logger.info(f"Ensembling will run every {ensemble_nth_batch} batches.")

                self.max_iterations = (1 + len(self.allowed_pipelines) +
                                       self._pipelines_per_batch * (self.max_batches - 1 - num_ensemble_batches) +
                                       num_ensemble_batches)
            else:
                self.max_iterations = 1 + len(self.allowed_pipelines) + (self._pipelines_per_batch * (self.max_batches - 1))
        self.allowed_model_families = list(set([p.model_family for p in (self.allowed_pipelines)]))

        logger.debug(f"allowed_pipelines set to {[pipeline.name for pipeline in self.allowed_pipelines]}")
        logger.debug(f"allowed_model_families set to {self.allowed_model_families}")

        self._automl_algorithm = IterativeAlgorithm(
            max_iterations=self.max_iterations,
            allowed_pipelines=self.allowed_pipelines,
            tuner_class=self.tuner_class,
            text_columns=text_columns,
            random_state=self.random_state,
            n_jobs=self.n_jobs,
            number_features=self.X_train.shape[1],
            pipelines_per_batch=self._pipelines_per_batch,
            ensembling=run_ensembling,
            pipeline_params=self.problem_configuration
        )

        log_title(logger, "Beginning pipeline search")
        logger.info("Optimizing for %s. " % self.objective.name)
        logger.info("{} score is better.\n".format('Greater' if self.objective.greater_is_better else 'Lower'))

        if self.max_batches is not None:
            logger.info(f"Searching up to {self.max_batches} batches for a total of {self.max_iterations} pipelines. ")
        elif self.max_iterations is not None:
            logger.info("Searching up to %s pipelines. " % self.max_iterations)
        if self.max_time is not None:
            logger.info("Will stop searching for new pipelines after %d seconds.\n" % self.max_time)
        logger.info("Allowed model families: %s\n" % ", ".join([model.value for model in self.allowed_model_families]))
        search_iteration_plot = None
        if self.plot:
            search_iteration_plot = self.plot.search_iteration_plot(interactive_plot=show_iteration_plot)

        self._start = time.time()

        should_terminate = self._add_baseline_pipelines()
        if should_terminate:
            return

        current_batch_pipelines = []
        current_batch_pipeline_scores = []
        while self._check_stopping_condition(self._start):
            try:
                if current_batch_pipeline_scores and np.isnan(np.array(current_batch_pipeline_scores, dtype=float)).all():
                    raise AutoMLSearchException(f"All pipelines in the current AutoML batch produced a score of np.nan on the primary objective {self.objective}.")
                current_batch_pipelines = self._automl_algorithm.next_batch()
                current_batch_pipeline_scores = []
            except StopIteration:
                logger.info('AutoML Algorithm out of recommendations, ending')
                break

            current_batch_size = len(current_batch_pipelines)
            current_batch_pipeline_scores = self._evaluate_pipelines(current_batch_pipelines, search_iteration_plot=search_iteration_plot)

            # Different size indicates early stopping
            if len(current_batch_pipeline_scores) != current_batch_size:
                break

        elapsed_time = time_elapsed(self._start)
        desc = f"\nSearch finished after {elapsed_time}"
        desc = desc.ljust(self._MAX_NAME_LEN)
        logger.info(desc)

        best_pipeline = self.rankings.iloc[0]
        best_pipeline_name = best_pipeline["pipeline_name"]
        logger.info(f"Best pipeline: {best_pipeline_name}")
        logger.info(f"Best pipeline {self.objective.name}: {best_pipeline['score']:3f}")

    def _check_stopping_condition(self, start):
        should_continue = True
        num_pipelines = len(self._results['pipeline_results'])

        # check max_time and max_iterations
        elapsed = time.time() - start
        if self.max_time and elapsed >= self.max_time:
            return False
        elif self.max_iterations and num_pipelines >= self.max_iterations:
            return False

        # check for early stopping
        if self.patience is None:
            return True

        first_id = self._results['search_order'][0]
        best_score = self._results['pipeline_results'][first_id]['score']
        num_without_improvement = 0
        for id in self._results['search_order'][1:]:
            curr_score = self._results['pipeline_results'][id]['score']
            significant_change = abs((curr_score - best_score) / best_score) > self.tolerance
            score_improved = curr_score > best_score if self.objective.greater_is_better else curr_score < best_score
            if score_improved and significant_change:
                best_score = curr_score
                num_without_improvement = 0
            else:
                num_without_improvement += 1
            if num_without_improvement >= self.patience:
                logger.info("\n\n{} iterations without improvement. Stopping search early...".format(self.patience))
                return False
        return should_continue

    def _validate_problem_type(self):
        for obj in self.additional_objectives:
            if not obj.is_defined_for_problem_type(self.problem_type):
                raise ValueError("Additional objective {} is not compatible with a {} problem.".format(obj.name, self.problem_type.value))

        for pipeline in self.allowed_pipelines or []:
            if pipeline.problem_type != self.problem_type:
                raise ValueError("Given pipeline {} is not compatible with problem_type {}.".format(pipeline.name, self.problem_type.value))

    def _add_baseline_pipelines(self):
        """Fits a baseline pipeline to the data.

        This is the first pipeline fit during search.

        Returns:
            bool - If the user ends the search early, will return True and searching will immediately finish. Else,
                will return False and more pipelines will be searched.
        """

        if self.problem_type == ProblemTypes.BINARY:
            baseline = ModeBaselineBinaryPipeline(parameters={})
        elif self.problem_type == ProblemTypes.MULTICLASS:
            baseline = ModeBaselineMulticlassPipeline(parameters={})
        elif self.problem_type == ProblemTypes.REGRESSION:
            baseline = MeanBaselineRegressionPipeline(parameters={})
        else:
            gap = self.problem_configuration['gap']
            max_delay = self.problem_configuration['max_delay']
            baseline = TimeSeriesBaselineRegressionPipeline(parameters={"pipeline": {"gap": gap, "max_delay": max_delay}})
        pipelines = [baseline]
        scores = self._evaluate_pipelines(pipelines, baseline=True)
        if scores == []:
            return True
        return False

    @staticmethod
    def _get_mean_cv_scores_for_all_objectives(cv_data):
        scores = defaultdict(int)
        objective_names = set([name.lower() for name in get_all_objective_names()])
        n_folds = len(cv_data)
        for fold_data in cv_data:
            for field, value in fold_data['all_objective_scores'].items():
                if field.lower() in objective_names:
                    scores[field] += value
        return {objective_name: float(score) / n_folds for objective_name, score in scores.items()}

    def _compute_cv_scores(self, pipeline):
        start = time.time()
        cv_data = []
        logger.info("\tStarting cross validation")
<<<<<<< HEAD
        X = _convert_to_woodwork_structure(X)
        y = _convert_to_woodwork_structure(y)

        X_pd = _convert_woodwork_types_wrapper(X.to_dataframe())
        y_pd = _convert_woodwork_types_wrapper(y.to_series())
        for i, (train, test) in enumerate(self.data_splitter.split(X_pd, y_pd)):
=======
        X_pd = _convert_woodwork_types_wrapper(self.X_train.to_dataframe())
        y_pd = _convert_woodwork_types_wrapper(self.y_train.to_series())
        for i, (train, valid) in enumerate(self.data_split.split(X_pd, y_pd)):
>>>>>>> edb6ed62

            if pipeline.model_family == ModelFamily.ENSEMBLE and i > 0:
                # Stacked ensembles do CV internally, so we do not run CV here for performance reasons.
                logger.debug(f"Skipping fold {i} because CV for stacked ensembles is not supported.")
                break
            logger.debug(f"\t\tTraining and scoring on fold {i}")
            X_train, X_valid = self.X_train.iloc[train], self.X_train.iloc[valid]
            y_train, y_valid = self.y_train.iloc[train], self.y_train.iloc[valid]
            if self.problem_type in [ProblemTypes.BINARY, ProblemTypes.MULTICLASS]:
                diff_train = set(np.setdiff1d(self.y_train.to_series(), y_train.to_series()))
                diff_valid = set(np.setdiff1d(self.y_train.to_series(), y_valid.to_series()))
                diff_string = f"Missing target values in the training set after data split: {diff_train}. " if diff_train else ""
                diff_string += f"Missing target values in the validation set after data split: {diff_valid}." if diff_valid else ""
                if diff_string:
                    raise Exception(diff_string)
            objectives_to_score = [self.objective] + self.additional_objectives
            cv_pipeline = None
            try:
                X_threshold_tuning = None
                y_threshold_tuning = None
                if self.optimize_thresholds and self.objective.is_defined_for_problem_type(ProblemTypes.BINARY) and self.objective.can_optimize_threshold:
                    X_train, X_threshold_tuning, y_train, y_threshold_tuning = split_data(X_train, y_train, self.problem_type,
                                                                                          test_size=0.2,
                                                                                          random_state=self.random_seed)
                cv_pipeline = pipeline.clone(pipeline.random_state)
                logger.debug(f"\t\t\tFold {i}: starting training")
                cv_pipeline.fit(X_train, y_train)
                logger.debug(f"\t\t\tFold {i}: finished training")
                if self.objective.is_defined_for_problem_type(ProblemTypes.BINARY):
                    cv_pipeline.threshold = 0.5
                    if self.optimize_thresholds and self.objective.can_optimize_threshold:
                        logger.debug(f"\t\t\tFold {i}: Optimizing threshold for {self.objective.name}")
                        y_predict_proba = cv_pipeline.predict_proba(X_threshold_tuning)
                        if isinstance(y_predict_proba, pd.DataFrame):
                            y_predict_proba = y_predict_proba.iloc[:, 1]
                        else:
                            y_predict_proba = y_predict_proba[:, 1]
                        cv_pipeline.threshold = self.objective.optimize_threshold(y_predict_proba, y_threshold_tuning, X=X_threshold_tuning)
                        logger.debug(f"\t\t\tFold {i}: Optimal threshold found ({cv_pipeline.threshold:.3f})")
                logger.debug(f"\t\t\tFold {i}: Scoring trained pipeline")
                scores = cv_pipeline.score(X_valid, y_valid, objectives=objectives_to_score)
                logger.debug(f"\t\t\tFold {i}: {self.objective.name} score: {scores[self.objective.name]:.3f}")
                score = scores[self.objective.name]
            except Exception as e:

                if self.error_callback is not None:
                    self.error_callback(exception=e, traceback=traceback.format_tb(sys.exc_info()[2]), automl=self,
                                        fold_num=i, pipeline=pipeline)
                if isinstance(e, PipelineScoreError):
                    nan_scores = {objective: np.nan for objective in e.exceptions}
                    scores = {**nan_scores, **e.scored_successfully}
                    scores = OrderedDict({o.name: scores[o.name] for o in [self.objective] + self.additional_objectives})
                    score = scores[self.objective.name]
                else:
                    score = np.nan
                    scores = OrderedDict(zip([n.name for n in self.additional_objectives], [np.nan] * len(self.additional_objectives)))

            ordered_scores = OrderedDict()
            ordered_scores.update({self.objective.name: score})
            ordered_scores.update(scores)
            ordered_scores.update({"# Training": y_train.shape[0]})
            ordered_scores.update({"# Validation": y_valid.shape[0]})

            evaluation_entry = {"all_objective_scores": ordered_scores, "score": score, 'binary_classification_threshold': None}
            if isinstance(cv_pipeline, BinaryClassificationPipeline) and cv_pipeline.threshold is not None:
                evaluation_entry['binary_classification_threshold'] = cv_pipeline.threshold
            cv_data.append(evaluation_entry)
        training_time = time.time() - start
        cv_scores = pd.Series([fold['score'] for fold in cv_data])
        cv_score_mean = cv_scores.mean()
        logger.info(f"\tFinished cross validation - mean {self.objective.name}: {cv_score_mean:.3f}")
        return {'cv_data': cv_data, 'training_time': training_time, 'cv_scores': cv_scores, 'cv_score_mean': cv_score_mean}

    def _add_result(self, trained_pipeline, parameters, training_time, cv_data, cv_scores):
        cv_score = cv_scores.mean()

        percent_better_than_baseline = {}
        mean_cv_all_objectives = self._get_mean_cv_scores_for_all_objectives(cv_data)
        for obj_name in mean_cv_all_objectives:
            objective_class = get_objective(obj_name)
            # In the event add_to_rankings is called before search _baseline_cv_scores will be empty so we will return
            # nan for the base score.
            percent_better = objective_class.calculate_percent_difference(mean_cv_all_objectives[obj_name],
                                                                          self._baseline_cv_scores.get(obj_name, np.nan))
            percent_better_than_baseline[obj_name] = percent_better

        pipeline_name = trained_pipeline.name
        pipeline_summary = trained_pipeline.summary
        pipeline_id = len(self._results['pipeline_results'])

        high_variance_cv_check = HighVarianceCVDataCheck(threshold=0.2)
        high_variance_cv_check_results = high_variance_cv_check.validate(pipeline_name=pipeline_name, cv_scores=cv_scores)
        high_variance_cv = False

        if high_variance_cv_check_results["warnings"]:
            logger.warning(high_variance_cv_check_results["warnings"][0]["message"])
            high_variance_cv = True

        self._results['pipeline_results'][pipeline_id] = {
            "id": pipeline_id,
            "pipeline_name": pipeline_name,
            "pipeline_class": type(trained_pipeline),
            "pipeline_summary": pipeline_summary,
            "parameters": parameters,
            "score": cv_score,
            "high_variance_cv": high_variance_cv,
            "training_time": training_time,
            "cv_data": cv_data,
            "percent_better_than_baseline_all_objectives": percent_better_than_baseline,
            "percent_better_than_baseline": percent_better_than_baseline[self.objective.name],
            "validation_score": cv_scores[0]
        }
        self._results['search_order'].append(pipeline_id)

        if self.add_result_callback:
            self.add_result_callback(self._results['pipeline_results'][pipeline_id], trained_pipeline, self)

    def _evaluate_pipelines(self, current_pipeline_batch, baseline=False, search_iteration_plot=None):
        current_batch_pipeline_scores = []
        add_single_pipeline = False
        if isinstance(current_pipeline_batch, PipelineBase):
            current_pipeline_batch = [current_pipeline_batch]
            add_single_pipeline = True

        while len(current_pipeline_batch) > 0 and (add_single_pipeline or baseline or self._check_stopping_condition(self._start)):
            pipeline = current_pipeline_batch.pop()
            try:
                parameters = pipeline.parameters
                logger.debug('Evaluating pipeline {}'.format(pipeline.name))
                logger.debug('Pipeline parameters: {}'.format(parameters))

                if self.start_iteration_callback:
                    self.start_iteration_callback(pipeline.__class__, parameters, self)
                desc = f"{pipeline.name}"
                if len(desc) > self._MAX_NAME_LEN:
                    desc = desc[:self._MAX_NAME_LEN - 3] + "..."
                desc = desc.ljust(self._MAX_NAME_LEN)

                if not add_single_pipeline:
                    update_pipeline(logger, desc, len(self._results['pipeline_results']) + 1, self.max_iterations,
                                    self._start, 1 if baseline else self._automl_algorithm.batch_number, self.show_batch_output)

                evaluation_results = self._compute_cv_scores(pipeline)
                parameters = pipeline.parameters

                if baseline:
                    self._baseline_cv_scores = self._get_mean_cv_scores_for_all_objectives(evaluation_results["cv_data"])

                logger.debug('Adding results for pipeline {}\nparameters {}\nevaluation_results {}'.format(pipeline.name, parameters, evaluation_results))
                self._add_result(trained_pipeline=pipeline,
                                 parameters=parameters,
                                 training_time=evaluation_results['training_time'],
                                 cv_data=evaluation_results['cv_data'],
                                 cv_scores=evaluation_results['cv_scores'])
                logger.debug('Adding results complete')

                score = evaluation_results['cv_score_mean']
                score_to_minimize = -score if self.objective.greater_is_better else score
                current_batch_pipeline_scores.append(score_to_minimize)

                if not baseline and not add_single_pipeline:
                    self._automl_algorithm.add_result(score_to_minimize, pipeline)

                if search_iteration_plot:
                    search_iteration_plot.update()

                if add_single_pipeline:
                    add_single_pipeline = False

            except KeyboardInterrupt:
                current_pipeline_batch = self._handle_keyboard_interrupt(pipeline, current_pipeline_batch)
                if current_pipeline_batch == []:
                    return current_batch_pipeline_scores

        return current_batch_pipeline_scores

    def get_pipeline(self, pipeline_id, random_state=0):
        """Given the ID of a pipeline training result, returns an untrained instance of the specified pipeline
        initialized with the parameters used to train that pipeline during automl search.

        Arguments:
            pipeline_id (int): pipeline to retrieve
            random_state (int, np.random.RandomState): The random seed/state. Defaults to 0.

        Returns:
            PipelineBase: untrained pipeline instance associated with the provided ID
        """
        pipeline_results = self.results['pipeline_results'].get(pipeline_id)
        if pipeline_results is None:
            raise PipelineNotFoundError("Pipeline not found in automl results")
        pipeline_class = pipeline_results.get('pipeline_class')
        parameters = pipeline_results.get('parameters')
        if pipeline_class is None or parameters is None:
            raise PipelineNotFoundError("Pipeline class or parameters not found in automl results")
        return pipeline_class(parameters, random_state=random_state)

    def describe_pipeline(self, pipeline_id, return_dict=False):
        """Describe a pipeline

        Arguments:
            pipeline_id (int): pipeline to describe
            return_dict (bool): If True, return dictionary of information
                about pipeline. Defaults to False.

        Returns:
            Description of specified pipeline. Includes information such as
            type of pipeline components, problem, training time, cross validation, etc.
        """
        if pipeline_id not in self._results['pipeline_results']:
            raise PipelineNotFoundError("Pipeline not found")

        pipeline = self.get_pipeline(pipeline_id)
        pipeline_results = self._results['pipeline_results'][pipeline_id]

        pipeline.describe()
        log_subtitle(logger, "Training")
        logger.info("Training for {} problems.".format(pipeline.problem_type))

        if self.optimize_thresholds and self.objective.is_defined_for_problem_type(ProblemTypes.BINARY) and self.objective.can_optimize_threshold:
            logger.info("Objective to optimize binary classification pipeline thresholds for: {}".format(self.objective))

        logger.info("Total training time (including CV): %.1f seconds" % pipeline_results["training_time"])
        log_subtitle(logger, "Cross Validation", underline="-")

        all_objective_scores = [fold["all_objective_scores"] for fold in pipeline_results["cv_data"]]
        all_objective_scores = pd.DataFrame(all_objective_scores)

        for c in all_objective_scores:
            if c in ["# Training", "# Validation"]:
                all_objective_scores[c] = all_objective_scores[c].astype("object")
                continue

            mean = all_objective_scores[c].mean(axis=0)
            std = all_objective_scores[c].std(axis=0)
            all_objective_scores.loc["mean", c] = mean
            all_objective_scores.loc["std", c] = std
            all_objective_scores.loc["coef of var", c] = std / mean if abs(mean) > 0 else np.inf

        all_objective_scores = all_objective_scores.fillna("-")

        with pd.option_context('display.float_format', '{:.3f}'.format, 'expand_frame_repr', False):
            logger.info(all_objective_scores)

        if return_dict:
            return pipeline_results

    def add_to_rankings(self, pipeline):
        """Fits and evaluates a given pipeline then adds the results to the automl rankings with the requirement that automl search has been run.

        Arguments:
            pipeline (PipelineBase): pipeline to train and evaluate.
        """
<<<<<<< HEAD
        if not isinstance(X, pd.DataFrame):
            X = pd.DataFrame(X)
        if not isinstance(y, pd.Series):
            y = pd.Series(y)

        self._set_data_splitter(X, y)

=======
>>>>>>> edb6ed62
        pipeline_rows = self.full_rankings[self.full_rankings['pipeline_name'] == pipeline.name]
        for parameter in pipeline_rows['parameters']:
            if pipeline.parameters == parameter:
                return
        self._evaluate_pipelines(pipeline)

    @property
    def results(self):
        """Class that allows access to a copy of the results from `automl_search`.

           Returns: dict containing `pipeline_results`: a dict with results from each pipeline,
                    and `search_order`: a list describing the order the pipelines were searched.
           """
        return copy.deepcopy(self._results)

    @property
    def has_searched(self):
        """Returns `True` if search has been ran and `False` if not"""
        searched = True if self._results['pipeline_results'] else False
        return searched

    @property
    def rankings(self):
        """Returns a pandas.DataFrame with scoring results from the highest-scoring set of parameters used with each pipeline."""
        return self.full_rankings.drop_duplicates(subset="pipeline_name", keep="first")

    @property
    def full_rankings(self):
        """Returns a pandas.DataFrame with scoring results from all pipelines searched"""
        ascending = True
        if self.objective.greater_is_better:
            ascending = False

        full_rankings_cols = ["id", "pipeline_name", "score", "validation_score",
                              "percent_better_than_baseline", "high_variance_cv", "parameters"]
        if not self.has_searched:
            return pd.DataFrame(columns=full_rankings_cols)

        rankings_df = pd.DataFrame(self._results['pipeline_results'].values())
        rankings_df = rankings_df[full_rankings_cols]
        rankings_df.sort_values("score", ascending=ascending, inplace=True)
        rankings_df.reset_index(drop=True, inplace=True)
        return rankings_df

    @property
    def best_pipeline(self):
        """Returns an untrained instance of the best pipeline and parameters found during automl search.

        Returns:
            PipelineBase: untrained pipeline instance associated with the best automl search result.
        """
        if not self.has_searched:
            raise PipelineNotFoundError("automl search must be run before selecting `best_pipeline`.")

        best = self.rankings.iloc[0]
        return self.get_pipeline(best["id"])

    def save(self, file_path, pickle_protocol=cloudpickle.DEFAULT_PROTOCOL):
        """Saves AutoML object at file path

        Arguments:
            file_path (str): location to save file
            pickle_protocol (int): the pickle data stream format.

        Returns:
            None
        """
        with open(file_path, 'wb') as f:
            cloudpickle.dump(self, f, protocol=pickle_protocol)

    @staticmethod
    def load(file_path):
        """Loads AutoML object at file path

        Arguments:
            file_path (str): location to find file to load

        Returns:
            AutoSearchBase object
        """
        with open(file_path, 'rb') as f:
            return cloudpickle.load(f)<|MERGE_RESOLUTION|>--- conflicted
+++ resolved
@@ -383,22 +383,7 @@
             else:
                 leading_char = ""
 
-<<<<<<< HEAD
-    def _set_data_splitter(self, X, y):
-        """Sets the data split method for AutoMLSearch
-
-        Arguments:
-            X (pd.DataFrame, ww.DataTable): The input training data of shape [n_samples, n_features].
-            y (pd.Series, ww.DataColumn): The target training data of length [n_samples].
-        """
-        default_data_splitter = make_data_splitter(X, y, self.problem_type, self.problem_configuration,
-                                                   n_splits=3, shuffle=True, random_state=self.random_seed)
-        self.data_splitter = self.data_splitter or default_data_splitter
-
-    def search(self, X, y, data_checks="auto", show_iteration_plot=True):
-=======
     def search(self, data_checks="auto", show_iteration_plot=True):
->>>>>>> edb6ed62
         """Find the best pipeline for the data set.
 
         Arguments:
@@ -425,15 +410,6 @@
         if len(text_columns) == 0:
             text_columns = None
 
-<<<<<<< HEAD
-        if not isinstance(y, ww.DataColumn):
-            logger.warning("`y` passed was not a DataColumn. EvalML will try to convert the input as a Woodwork DataTable and types will be inferred. To control this behavior, please pass in a Woodwork DataTable instead.")
-            y = _convert_to_woodwork_structure(y)
-
-        self._set_data_splitter(X, y)
-
-=======
->>>>>>> edb6ed62
         data_checks = self._validate_data_checks(data_checks)
         self._data_check_results = data_checks.validate(_convert_woodwork_types_wrapper(self.X_train.to_dataframe()),
                                                         _convert_woodwork_types_wrapper(self.y_train.to_series()))
@@ -631,18 +607,10 @@
         start = time.time()
         cv_data = []
         logger.info("\tStarting cross validation")
-<<<<<<< HEAD
-        X = _convert_to_woodwork_structure(X)
-        y = _convert_to_woodwork_structure(y)
-
-        X_pd = _convert_woodwork_types_wrapper(X.to_dataframe())
-        y_pd = _convert_woodwork_types_wrapper(y.to_series())
-        for i, (train, test) in enumerate(self.data_splitter.split(X_pd, y_pd)):
-=======
+
         X_pd = _convert_woodwork_types_wrapper(self.X_train.to_dataframe())
         y_pd = _convert_woodwork_types_wrapper(self.y_train.to_series())
         for i, (train, valid) in enumerate(self.data_split.split(X_pd, y_pd)):
->>>>>>> edb6ed62
 
             if pipeline.model_family == ModelFamily.ENSEMBLE and i > 0:
                 # Stacked ensembles do CV internally, so we do not run CV here for performance reasons.
@@ -895,16 +863,6 @@
         Arguments:
             pipeline (PipelineBase): pipeline to train and evaluate.
         """
-<<<<<<< HEAD
-        if not isinstance(X, pd.DataFrame):
-            X = pd.DataFrame(X)
-        if not isinstance(y, pd.Series):
-            y = pd.Series(y)
-
-        self._set_data_splitter(X, y)
-
-=======
->>>>>>> edb6ed62
         pipeline_rows = self.full_rankings[self.full_rankings['pipeline_name'] == pipeline.name]
         for parameter in pipeline_rows['parameters']:
             if pipeline.parameters == parameter:
