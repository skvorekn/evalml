--- conflicted
+++ resolved
@@ -17,11 +17,6 @@
                          ElasticNetRegressor,
                          ExtraTreesRegressor,
                          BaselineRegressor,
-<<<<<<< HEAD
                          TimeSeriesBaselineRegressor,
                          DecisionTreeRegressor,
-                         ProphetRegressor)
-=======
-                         TimeSeriesBaselineEstimator,
-                         DecisionTreeRegressor)
->>>>>>> 7fc97833
+                         ProphetRegressor)