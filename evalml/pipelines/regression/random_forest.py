<<<<<<< HEAD
from skopt.space import Integer, Real

from evalml.pipelines import RegressionPipeline
=======
from evalml.pipelines import PipelineBase
>>>>>>> d9cd7e06


class RFRegressionPipeline(RegressionPipeline):
    """Random Forest Pipeline for regression problems"""
    _name = "Random Forest Regression Pipeline"
    component_graph = ['One Hot Encoder', 'Simple Imputer', 'RF Regressor Select From Model', 'Random Forest Regressor']
    supported_problem_types = ['regression']<|MERGE_RESOLUTION|>--- conflicted
+++ resolved
@@ -1,10 +1,4 @@
-<<<<<<< HEAD
-from skopt.space import Integer, Real
-
 from evalml.pipelines import RegressionPipeline
-=======
-from evalml.pipelines import PipelineBase
->>>>>>> d9cd7e06
 
 
 class RFRegressionPipeline(RegressionPipeline):
