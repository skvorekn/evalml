--- conflicted
+++ resolved
@@ -8,11 +8,8 @@
     * Fixes
         * Updated enum classes to show possible enum values as attributes :pr:`1391`
     * Changes
-<<<<<<< HEAD
         * Changed ``OutliersDataCheck`` to return the list of columns, rather than rows, that contain outliers :pr:`1377`
-=======
         * Simplified and cleaned output for Code Generation :pr:`1371`
->>>>>>> 4c8de526
         * Reverted changes from :pr:`1337` :pr:`1409`
     * Documentation Changes
         * Added description of CLA to contributing guide, updated description of draft PRs :pr:`1402`
