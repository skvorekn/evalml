version: 2.1

orbs:
  windows: circleci/windows@2.4.0
  shellcheck: circleci/shellcheck@2.0.0

executors:
  python:
    parameters:
      python_version:
        type: string
        default: "3.8"
    working_directory: ~/evalml
    docker:
      - image: circleci/python:<< parameters.python_version >>
        auth:
          username: $DOCKERHUB_USERNAME
          password: $DOCKERHUB_PASSWORD
        environment:
          OMP_NUM_THREADS: 8

commands:
  install_dependencies:
    steps:
      - run: |
          virtualenv test_python -q
          source test_python/bin/activate
          make installdeps
  install_dependencies_test:
    steps:
      - run: |
            virtualenv test_python -q
            source test_python/bin/activate
            make installdeps-test
  install_dependencies_docs:
    steps:
      - run: |
            virtualenv test_python -q
            source test_python/bin/activate
            make installdeps-docs
  install_dependencies_core:
    steps:
      - run: |
          virtualenv test_python -q
          source test_python/bin/activate
          pip install --upgrade pip -q
          pip install -e . --no-dependencies
          pip install -r core-requirements.txt
          pip install -r test-requirements.txt
          # "!" negates return code. exit nonzero if any of these deps are found
          ! pip freeze | grep -E "xgboost|catboost|lightgbm|plotly|ipywidgets|category_encoders"
          exit $?
  build_pkg:
    steps:
      - run: |
            git clone https://github.com/conda-forge/evalml-core-feedstock
            source test_python/bin/activate
            mkdir evalml-core-feedstock/evalml
            cp -r `ls -A | grep -v "evalml-core-feedstock"` ./evalml-core-feedstock/evalml/
            python .circleci/conda_config.py "$(python setup.py --version)"
            cd evalml-core-feedstock
            echo "$DOCKERHUB_PASSWORD" | docker login -u $DOCKERHUB_USERNAME --password-stdin
            export DOCKER_CONTAINERID="$(docker run -td condaforge/linux-anvil-cos7-x86_64)"
            echo "Created container ${DOCKER_CONTAINERID}"
            chmod -R 777 ./
            docker cp . ${DOCKER_CONTAINERID}:/home/conda/feedstock_root/
            docker cp ./recipe/. ${DOCKER_CONTAINERID}:/home/conda/recipe_root/
            echo "COMMITING UPDATED IMAGE"
            docker commit ${DOCKER_CONTAINERID} psalter/build:latest
            docker stop ${DOCKER_CONTAINERID}
            export CONFIG=linux_64_
            export UPLOAD_PACKAGES=False
            export HOST_USER_ID=$(id -u)
            export FEEDSTOCK_NAME=evalml-core-feedstock
            docker run -t -e CONFIG -e HOST_USER_ID -e UPLOAD_PACKAGES -e GIT_BRANCH -e UPLOAD_ON_BRANCH -e CI -e FEEDSTOCK_NAME -e CPU_COUNT -e BINSTAR_TOKEN -e FEEDSTOCK_TOKEN -e STAGING_BINSTAR_TOKEN psalter/build:latest bash /home/conda/feedstock_root/.scripts/build_steps.sh


jobs:
  build_conda_pkg:
    working_directory: ~/evalml/
    executor:
      name: python
      python_version: "3.8"
    steps:
      - checkout
      - install_dependencies_test
      - setup_remote_docker:
          version: 19.03.12
      - build_pkg
  unit_tests:
    resource_class: xlarge
    parameters:
      python_version:
        type: string
        default: "3.8"
      codecov:
        type: boolean
        default: false
      core_dependencies:
        type: boolean
        default: false
    executor:
      name: python
      python_version: << parameters.python_version >>
    steps:
      - run: sudo apt update && sudo apt install -y graphviz
      - checkout
      - when:
          condition: << parameters.core_dependencies >>
          steps:
            - install_dependencies_core
      - unless:
          condition: << parameters.core_dependencies >>
          steps:
            - install_dependencies
            - install_dependencies_test
      - run: |
          source test_python/bin/activate
          coverage erase
      - when:
          condition: << parameters.core_dependencies >>
          steps:
            - run: |
                source test_python/bin/activate
                make git-test-minimal-deps
      - unless:
          condition: << parameters.core_dependencies >>
          steps:
            - run: |
                source test_python/bin/activate
                make git-test
      - store_test_results:
          path: test-reports
      - store_artifacts:
          path: test-reports
      - when:
          condition: << parameters.codecov >>
          steps:
            - run: |
                source test_python/bin/activate
<<<<<<< HEAD
                codecov --require
  build_docs:
    working_directory: ~/evalml/
    executor:
      name: python
      python_version: "3.8"
    steps:
      - checkout
      - install_dependencies_docs
      - run: sudo apt update && sudo apt install -y pandoc && sudo apt install -y graphviz
      - run: |
          source test_python/bin/activate
          make -C docs/ html
      - run: ls docs/build/html
=======
                codecov --required
>>>>>>> 10297a2b

workflows:
  version: 2
  test_all_python_versions:
    jobs:
      - unit_tests:
          matrix:
            parameters:
              python_version: [ "3.7" ]
              core_dependencies: [ false ]
              codecov: [ false ]
          name: "linux python << matrix.python_version >> unit tests, core dependencies << matrix.core_dependencies >>, codecov << matrix.codecov >>"
      - unit_tests:
          matrix:
            parameters:
              python_version: [ "3.8" ]
              core_dependencies: [ false, true ]
              codecov: [ true ]
          name: "linux python << matrix.python_version >> unit tests, core dependencies << matrix.core_dependencies >>, codecov << matrix.codecov >>"
  build_conda_pkg:
    jobs:
      - shellcheck/check
      - build_conda_pkg:
          requires:
            - shellcheck/check
          filters:
            branches:
              only: main<|MERGE_RESOLUTION|>--- conflicted
+++ resolved
@@ -87,94 +87,9 @@
       - setup_remote_docker:
           version: 19.03.12
       - build_pkg
-  unit_tests:
-    resource_class: xlarge
-    parameters:
-      python_version:
-        type: string
-        default: "3.8"
-      codecov:
-        type: boolean
-        default: false
-      core_dependencies:
-        type: boolean
-        default: false
-    executor:
-      name: python
-      python_version: << parameters.python_version >>
-    steps:
-      - run: sudo apt update && sudo apt install -y graphviz
-      - checkout
-      - when:
-          condition: << parameters.core_dependencies >>
-          steps:
-            - install_dependencies_core
-      - unless:
-          condition: << parameters.core_dependencies >>
-          steps:
-            - install_dependencies
-            - install_dependencies_test
-      - run: |
-          source test_python/bin/activate
-          coverage erase
-      - when:
-          condition: << parameters.core_dependencies >>
-          steps:
-            - run: |
-                source test_python/bin/activate
-                make git-test-minimal-deps
-      - unless:
-          condition: << parameters.core_dependencies >>
-          steps:
-            - run: |
-                source test_python/bin/activate
-                make git-test
-      - store_test_results:
-          path: test-reports
-      - store_artifacts:
-          path: test-reports
-      - when:
-          condition: << parameters.codecov >>
-          steps:
-            - run: |
-                source test_python/bin/activate
-<<<<<<< HEAD
-                codecov --require
-  build_docs:
-    working_directory: ~/evalml/
-    executor:
-      name: python
-      python_version: "3.8"
-    steps:
-      - checkout
-      - install_dependencies_docs
-      - run: sudo apt update && sudo apt install -y pandoc && sudo apt install -y graphviz
-      - run: |
-          source test_python/bin/activate
-          make -C docs/ html
-      - run: ls docs/build/html
-=======
-                codecov --required
->>>>>>> 10297a2b
 
 workflows:
   version: 2
-  test_all_python_versions:
-    jobs:
-      - unit_tests:
-          matrix:
-            parameters:
-              python_version: [ "3.7" ]
-              core_dependencies: [ false ]
-              codecov: [ false ]
-          name: "linux python << matrix.python_version >> unit tests, core dependencies << matrix.core_dependencies >>, codecov << matrix.codecov >>"
-      - unit_tests:
-          matrix:
-            parameters:
-              python_version: [ "3.8" ]
-              core_dependencies: [ false, true ]
-              codecov: [ true ]
-          name: "linux python << matrix.python_version >> unit tests, core dependencies << matrix.core_dependencies >>, codecov << matrix.codecov >>"
   build_conda_pkg:
     jobs:
       - shellcheck/check
