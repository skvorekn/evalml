--- conflicted
+++ resolved
@@ -51,16 +51,10 @@
         training_data = _convert_to_woodwork_structure(training_data)
         training_data = _convert_woodwork_types_wrapper(training_data.to_dataframe())
 
-<<<<<<< HEAD
-    if output_format not in {"text", "dict"}:
-        raise ValueError(f"Parameter output_format must be either text or dict. Received {output_format}")
+    if output_format not in {"text", "dict", "dataframe"}:
+        raise ValueError(f"Parameter output_format must be either text, dict, or dataframe. Received {output_format}")
     return _make_single_prediction_shap_table(pipeline, input_features, y=y, top_k=top_k,
                                               training_data=training_data, include_shap_values=include_shap_values,
-=======
-    if output_format not in {"text", "dict", "dataframe"}:
-        raise ValueError(f"Parameter output_format must be either text, dict, or dataframe. Received {output_format}")
-    return _make_single_prediction_shap_table(pipeline, input_features, top_k, training_data, include_shap_values,
->>>>>>> 42e01f39
                                               output_format=output_format)
 
 
