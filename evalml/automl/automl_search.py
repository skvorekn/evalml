import copy
import time
from collections import defaultdict

import cloudpickle
import numpy as np
import pandas as pd
import woodwork as ww
from sklearn.model_selection import BaseCrossValidator

from .pipeline_search_plots import PipelineSearchPlots

from evalml.automl.automl_algorithm import IterativeAlgorithm
from evalml.automl.callbacks import log_error_callback
from evalml.automl.engine import SequentialEngine
from evalml.automl.utils import (
    check_all_pipeline_names_unique,
    get_default_primary_search_objective,
    make_data_splitter
)
from evalml.data_checks import (
    AutoMLDataChecks,
    DataChecks,
    DefaultDataChecks,
    EmptyDataChecks
)
from evalml.exceptions import AutoMLSearchException, PipelineNotFoundError
from evalml.model_family import ModelFamily
from evalml.objectives import (
    get_core_objectives,
    get_non_core_objectives,
    get_objective
)
from evalml.pipelines import (
    MeanBaselineRegressionPipeline,
    ModeBaselineBinaryPipeline,
    ModeBaselineMulticlassPipeline,
    TimeSeriesBaselineBinaryPipeline,
    TimeSeriesBaselineMulticlassPipeline,
    TimeSeriesBaselineRegressionPipeline
)
from evalml.pipelines.components.utils import get_estimators
from evalml.pipelines.utils import get_generated_pipeline_class, make_pipeline
from evalml.preprocessing import split_data
from evalml.problem_types import ProblemTypes, handle_problem_types
from evalml.tuners import SKOptTuner
from evalml.utils import (
    _convert_woodwork_types_wrapper,
    convert_to_seconds,
    deprecate_arg,
    infer_feature_types
)
from evalml.utils.logger import (
    get_logger,
    log_subtitle,
    log_title,
    time_elapsed,
    update_pipeline
)

logger = get_logger(__file__)


class AutoMLSearch:
    """Automated Pipeline search."""
    _MAX_NAME_LEN = 40

    # Necessary for "Plotting" documentation, since Sphinx does not work well with instance attributes.
    plot = PipelineSearchPlots

    def __init__(self,
                 X_train=None,
                 y_train=None,
                 problem_type=None,
                 objective='auto',
                 max_iterations=None,
                 max_time=None,
                 patience=None,
                 tolerance=None,
                 data_splitter=None,
                 allowed_pipelines=None,
                 allowed_model_families=None,
                 start_iteration_callback=None,
                 add_result_callback=None,
                 error_callback=None,
                 additional_objectives=None,
                 random_state=None,
                 random_seed=0,
                 n_jobs=-1,
                 tuner_class=None,
                 optimize_thresholds=True,
                 ensembling=False,
                 max_batches=None,
                 problem_configuration=None,
                 train_best_pipeline=True,
                 pipeline_parameters=None,
                 _ensembling_split_size=0.2,
                 _pipelines_per_batch=5):
        """Automated pipeline search

        Arguments:
            X_train (pd.DataFrame, ww.DataTable): The input training data of shape [n_samples, n_features]. Required.

            y_train (pd.Series, ww.DataColumn): The target training data of length [n_samples]. Required for supervised learning tasks.

            problem_type (str or ProblemTypes): type of supervised learning problem. See evalml.problem_types.ProblemType.all_problem_types for a full list.

            objective (str, ObjectiveBase): The objective to optimize for. Used to propose and rank pipelines, but not for optimizing each pipeline during fit-time.
                When set to 'auto', chooses:

                - LogLossBinary for binary classification problems,
                - LogLossMulticlass for multiclass classification problems, and
                - R2 for regression problems.

            max_iterations (int): Maximum number of iterations to search. If max_iterations and
                max_time is not set, then max_iterations will default to max_iterations of 5.

            max_time (int, str): Maximum time to search for pipelines.
                This will not start a new pipeline search after the duration
                has elapsed. If it is an integer, then the time will be in seconds.
                For strings, time can be specified as seconds, minutes, or hours.

            patience (int): Number of iterations without improvement to stop search early. Must be positive.
                If None, early stopping is disabled. Defaults to None.

            tolerance (float): Minimum percentage difference to qualify as score improvement for early stopping.
                Only applicable if patience is not None. Defaults to None.

            allowed_pipelines (list(class)): A list of PipelineBase subclasses indicating the pipelines allowed in the search.
                The default of None indicates all pipelines for this problem type are allowed. Setting this field will cause
                allowed_model_families to be ignored.

            allowed_model_families (list(str, ModelFamily)): The model families to search. The default of None searches over all
                model families. Run evalml.pipelines.components.utils.allowed_model_families("binary") to see options. Change `binary`
                to `multiclass` or `regression` depending on the problem type. Note that if allowed_pipelines is provided,
                this parameter will be ignored.

            data_splitter (sklearn.model_selection.BaseCrossValidator): Data splitting method to use. Defaults to StratifiedKFold.

            tuner_class: The tuner class to use. Defaults to SKOptTuner.

            optimize_thresholds (bool): Whether or not to optimize the binary pipeline threshold. Defaults to True.

            start_iteration_callback (callable): Function called before each pipeline training iteration.
                Callback function takes three positional parameters: The pipeline class, the pipeline parameters, and the AutoMLSearch object.

            add_result_callback (callable): Function called after each pipeline training iteration.
                Callback function takes three positional parameters: A dictionary containing the training results for the new pipeline, an untrained_pipeline containing the parameters used during training, and the AutoMLSearch object.

            error_callback (callable): Function called when `search()` errors and raises an Exception.
                Callback function takes three positional parameters: the Exception raised, the traceback, and the AutoMLSearch object.
                Must also accepts kwargs, so AutoMLSearch is able to pass along other appropriate parameters by default.
                Defaults to None, which will call `log_error_callback`.

            additional_objectives (list): Custom set of objectives to score on.
                Will override default objectives for problem type if not empty.

            random_state (int): Deprecated - use random_seed instead.

            random_seed (int): Seed for the random number generator. Defaults to 0.

            n_jobs (int or None): Non-negative integer describing level of parallelism used for pipelines.
                None and 1 are equivalent. If set to -1, all CPUs are used. For n_jobs below -1, (n_cpus + 1 + n_jobs) are used.

            ensembling (boolean): If True, runs ensembling in a separate batch after every allowed pipeline class has been iterated over.
                If the number of unique pipelines to search over per batch is one, ensembling will not run. Defaults to False.

            max_batches (int): The maximum number of batches of pipelines to search. Parameters max_time, and
                max_iterations have precedence over stopping the search.

            problem_configuration (dict, None): Additional parameters needed to configure the search. For example,
                in time series problems, values should be passed in for the gap and max_delay variables.

            train_best_pipeline (boolean): Whether or not to train the best pipeline before returning it. Defaults to True

            _ensembling_split_size (float): The amount of the training data we'll set aside for training ensemble metalearners. Only used when ensembling is True.
                Must be between 0 and 1, exclusive. Defaults to 0.2

            _pipelines_per_batch (int): The number of pipelines to train for every batch after the first one.
                The first batch will train a baseline pipline + one of each pipeline family allowed in the search.
        """
        if X_train is None:
            raise ValueError('Must specify training data as a 2d array using the X_train argument')
        if y_train is None:
            raise ValueError('Must specify training data target values as a 1d vector using the y_train argument')
        try:
            self.problem_type = handle_problem_types(problem_type)
        except ValueError:
            raise ValueError('choose one of (binary, multiclass, regression) as problem_type')

        self.tuner_class = tuner_class or SKOptTuner
        self.start_iteration_callback = start_iteration_callback
        self.add_result_callback = add_result_callback
        self.error_callback = error_callback or log_error_callback
        self.data_splitter = data_splitter
        self.optimize_thresholds = optimize_thresholds
        self.ensembling = ensembling
        if objective == 'auto':
            objective = get_default_primary_search_objective(self.problem_type.value)
        objective = get_objective(objective, return_instance=False)
        self.objective = self._validate_objective(objective)
        if self.data_splitter is not None and not issubclass(self.data_splitter.__class__, BaseCrossValidator):
            raise ValueError("Not a valid data splitter")
        if not objective.is_defined_for_problem_type(self.problem_type):
            raise ValueError("Given objective {} is not compatible with a {} problem.".format(self.objective.name, self.problem_type.value))
        if additional_objectives is None:
            additional_objectives = get_core_objectives(self.problem_type)
            # if our main objective is part of default set of objectives for problem_type, remove it
            existing_main_objective = next((obj for obj in additional_objectives if obj.name == self.objective.name), None)
            if existing_main_objective is not None:
                additional_objectives.remove(existing_main_objective)
        else:
            additional_objectives = [get_objective(o) for o in additional_objectives]
        additional_objectives = [self._validate_objective(obj) for obj in additional_objectives]
        self.additional_objectives = additional_objectives
        self.objective_name_to_class = {o.name: o for o in [self.objective] + self.additional_objectives}

        if not isinstance(max_time, (int, float, str, type(None))):
            raise TypeError(f"Parameter max_time must be a float, int, string or None. Received {type(max_time)} with value {str(max_time)}..")
        if isinstance(max_time, (int, float)) and max_time < 0:
            raise ValueError(f"Parameter max_time must be None or non-negative. Received {max_time}.")
        if max_batches is not None and max_batches < 0:
            raise ValueError(f"Parameter max_batches must be None or non-negative. Received {max_batches}.")
        if max_iterations is not None and max_iterations < 0:
            raise ValueError(f"Parameter max_iterations must be None or non-negative. Received {max_iterations}.")
        self.max_time = convert_to_seconds(max_time) if isinstance(max_time, str) else max_time
        self.max_iterations = max_iterations
        self.max_batches = max_batches
        self._pipelines_per_batch = _pipelines_per_batch
        if not self.max_iterations and not self.max_time and not self.max_batches:
            self.max_batches = 1
            logger.info("Using default limit of max_batches=1.\n")

        if patience and (not isinstance(patience, int) or patience < 0):
            raise ValueError("patience value must be a positive integer. Received {} instead".format(patience))

        if tolerance and (tolerance > 1.0 or tolerance < 0.0):
            raise ValueError("tolerance value must be a float between 0.0 and 1.0 inclusive. Received {} instead".format(tolerance))

        self.patience = patience
        self.tolerance = tolerance or 0.0

        self._results = {
            'pipeline_results': {},
            'search_order': [],
            'errors': []
        }
        self.random_seed = deprecate_arg("random_state", "random_seed", random_state, random_seed)
        self.n_jobs = n_jobs

        self.plot = None
        try:
            self.plot = PipelineSearchPlots(self)
        except ImportError:
            logger.warning("Unable to import plotly; skipping pipeline search plotting\n")

        self._data_check_results = None

        self.allowed_pipelines = allowed_pipelines
        self.allowed_model_families = allowed_model_families
        self._automl_algorithm = None
        self._start = 0.0
        self._baseline_cv_scores = {}
        self.show_batch_output = False

        self._validate_problem_type()
        self.problem_configuration = self._validate_problem_configuration(problem_configuration)
        self._train_best_pipeline = train_best_pipeline
        self._best_pipeline = None
        self._searched = False

        self.X_train = infer_feature_types(X_train)
        self.y_train = infer_feature_types(y_train)
        self.ensembling_indices = None

        default_data_splitter = make_data_splitter(self.X_train, self.y_train, self.problem_type, self.problem_configuration,
                                                   n_splits=3, shuffle=True, random_seed=self.random_seed)
        self.data_splitter = self.data_splitter or default_data_splitter
        self.pipeline_parameters = pipeline_parameters if pipeline_parameters is not None else {}
        self.search_iteration_plot = None
        self._interrupted = False

        if self.allowed_pipelines is None:
            logger.info("Generating pipelines to search over...")
            allowed_estimators = get_estimators(self.problem_type, self.allowed_model_families)
            logger.debug(f"allowed_estimators set to {[estimator.name for estimator in allowed_estimators]}")
            self.allowed_pipelines = [make_pipeline(self.X_train, self.y_train, estimator, self.problem_type, custom_hyperparameters=self.pipeline_parameters) for estimator in allowed_estimators]

        if self.allowed_pipelines == []:
            raise ValueError("No allowed pipelines to search")
        check_all_pipeline_names_unique(self.allowed_pipelines)

        run_ensembling = self.ensembling
        if run_ensembling and len(self.allowed_pipelines) == 1:
            logger.warning("Ensembling is set to True, but the number of unique pipelines is one, so ensembling will not run.")
            run_ensembling = False

        if run_ensembling and self.max_iterations is not None:
            # Baseline + first batch + each pipeline iteration + 1
            first_ensembling_iteration = (1 + len(self.allowed_pipelines) + len(self.allowed_pipelines) * self._pipelines_per_batch + 1)
            if self.max_iterations < first_ensembling_iteration:
                run_ensembling = False
                logger.warning(f"Ensembling is set to True, but max_iterations is too small, so ensembling will not run. Set max_iterations >= {first_ensembling_iteration} to run ensembling.")
            else:
                logger.info(f"Ensembling will run at the {first_ensembling_iteration} iteration and every {len(self.allowed_pipelines) * self._pipelines_per_batch} iterations after that.")

        if self.max_batches and self.max_iterations is None:
            self.show_batch_output = True
            if run_ensembling:
                ensemble_nth_batch = len(self.allowed_pipelines) + 1
                num_ensemble_batches = (self.max_batches - 1) // ensemble_nth_batch
                if num_ensemble_batches == 0:
                    run_ensembling = False
                    logger.warning(f"Ensembling is set to True, but max_batches is too small, so ensembling will not run. Set max_batches >= {ensemble_nth_batch + 1} to run ensembling.")
                else:
                    logger.info(f"Ensembling will run every {ensemble_nth_batch} batches.")

                self.max_iterations = (1 + len(self.allowed_pipelines) +
                                       self._pipelines_per_batch * (self.max_batches - 1 - num_ensemble_batches) +
                                       num_ensemble_batches)
            else:
                self.max_iterations = 1 + len(self.allowed_pipelines) + (self._pipelines_per_batch * (self.max_batches - 1))
        if run_ensembling:
            if not (0 < _ensembling_split_size < 1):
                raise ValueError(f"Ensembling split size must be between 0 and 1 exclusive, received {_ensembling_split_size}")
            X_shape = ww.DataTable(np.arange(self.X_train.shape[0]))
            _, ensembling_indices, _, _ = split_data(X_shape, self.y_train, problem_type=self.problem_type, test_size=_ensembling_split_size, random_seed=self.random_seed)
            self.ensembling_indices = ensembling_indices.to_dataframe()[0].tolist()

        self._engine = SequentialEngine(self.X_train,
                                        self.y_train,
                                        self.ensembling_indices,
                                        self,
                                        should_continue_callback=self._should_continue,
                                        pre_evaluation_callback=self._pre_evaluation_callback,
                                        post_evaluation_callback=self._post_evaluation_callback)

        self.allowed_model_families = list(set([p.model_family for p in (self.allowed_pipelines)]))

        logger.debug(f"allowed_pipelines set to {[pipeline.name for pipeline in self.allowed_pipelines]}")
        logger.debug(f"allowed_model_families set to {self.allowed_model_families}")
        if len(self.problem_configuration):
            pipeline_params = {**{'pipeline': self.problem_configuration}, **self.pipeline_parameters}
        else:
            pipeline_params = self.pipeline_parameters

        self._automl_algorithm = IterativeAlgorithm(
            max_iterations=self.max_iterations,
            allowed_pipelines=self.allowed_pipelines,
            tuner_class=self.tuner_class,
            random_seed=self.random_seed,
            n_jobs=self.n_jobs,
            number_features=self.X_train.shape[1],
            pipelines_per_batch=self._pipelines_per_batch,
            ensembling=run_ensembling,
            pipeline_params=pipeline_params
        )

    def _pre_evaluation_callback(self, pipeline):
        if self.start_iteration_callback:
            self.start_iteration_callback(pipeline.__class__, pipeline.parameters, self)
        desc = f"{pipeline.name}"
        if len(desc) > AutoMLSearch._MAX_NAME_LEN:
            desc = desc[:AutoMLSearch._MAX_NAME_LEN - 3] + "..."
        desc = desc.ljust(AutoMLSearch._MAX_NAME_LEN)
        batch_number = 1
        if self._automl_algorithm is not None and self._automl_algorithm.batch_number > 0:
            batch_number = self._automl_algorithm.batch_number
        update_pipeline(logger,
                        desc,
                        len(self._results['pipeline_results']) + 1,
                        self.max_iterations,
                        self._start,
                        batch_number,
                        self.show_batch_output)

    def _validate_objective(self, objective):
        non_core_objectives = get_non_core_objectives()
        if isinstance(objective, type):
            if objective in non_core_objectives:
                raise ValueError(f"{objective.name.lower()} is not allowed in AutoML! "
                                 "Use evalml.objectives.utils.get_core_objective_names() "
                                 "to get all objective names allowed in automl.")
            return objective()
        return objective

    @property
    def data_check_results(self):
        """If there are data checks, return any error messages that are found"""
        return self._data_check_results

    def __str__(self):
        def _print_list(obj_list):
            lines = sorted(['\t{}'.format(o.name) for o in obj_list])
            return '\n'.join(lines)

        def _get_funct_name(function):
            if callable(function):
                return function.__name__
            else:
                return None

        search_desc = (
            f"{handle_problem_types(self.problem_type).name} Search\n\n"
            f"Parameters: \n{'='*20}\n"
            f"Objective: {get_objective(self.objective).name}\n"
            f"Max Time: {self.max_time}\n"
            f"Max Iterations: {self.max_iterations}\n"
            f"Max Batches: {self.max_batches}\n"
            f"Allowed Pipelines: \n{_print_list(self.allowed_pipelines or [])}\n"
            f"Patience: {self.patience}\n"
            f"Tolerance: {self.tolerance}\n"
            f"Data Splitting: {self.data_splitter}\n"
            f"Tuner: {self.tuner_class.__name__}\n"
            f"Start Iteration Callback: {_get_funct_name(self.start_iteration_callback)}\n"
            f"Add Result Callback: {_get_funct_name(self.add_result_callback)}\n"
            f"Additional Objectives: {_print_list(self.additional_objectives or [])}\n"
            f"Random Seed: {self.random_seed}\n"
            f"n_jobs: {self.n_jobs}\n"
            f"Optimize Thresholds: {self.optimize_thresholds}\n"
        )

        rankings_desc = ""
        if not self.rankings.empty:
            rankings_str = self.rankings.drop(['parameters'], axis='columns').to_string()
            rankings_desc = f"\nSearch Results: \n{'='*20}\n{rankings_str}"

        return search_desc + rankings_desc

    def _validate_problem_configuration(self, problem_configuration=None):
        if self.problem_type in [ProblemTypes.TIME_SERIES_REGRESSION]:
            required_parameters = {'gap', 'max_delay'}
            if not problem_configuration or not all(p in problem_configuration for p in required_parameters):
                raise ValueError("user_parameters must be a dict containing values for at least the gap and max_delay "
                                 f"parameters. Received {problem_configuration}.")
        return problem_configuration or {}

    def _validate_data_checks(self, data_checks):
        """Validate data_checks parameter.

        Arguments:
            data_checks (DataChecks, list(Datacheck), str, None): Input to validate. If not of the right type,
                raise an exception.

        Returns:
            An instance of DataChecks used to perform checks before search.
        """
        if isinstance(data_checks, DataChecks):
            return data_checks
        elif isinstance(data_checks, list):
            return AutoMLDataChecks(data_checks)
        elif isinstance(data_checks, str):
            if data_checks == "auto":
                return DefaultDataChecks(problem_type=self.problem_type, objective=self.objective, n_splits=self.data_splitter.get_n_splits())
            elif data_checks == "disabled":
                return EmptyDataChecks()
            else:
                raise ValueError("If data_checks is a string, it must be either 'auto' or 'disabled'. "
                                 f"Received '{data_checks}'.")
        elif data_checks is None:
            return EmptyDataChecks()
        else:
            return DataChecks(data_checks)

    def _handle_keyboard_interrupt(self):
        """Presents a prompt to the user asking if they want to stop the search.

        Returns:
            bool: If True, search should terminate early
        """
        leading_char = "\n"
        start_of_loop = time.time()
        while True:
            choice = input(leading_char + "Do you really want to exit search (y/n)? ").strip().lower()
            if choice == "y":
                logger.info("Exiting AutoMLSearch.")
                return True
            elif choice == "n":
                # So that the time in this loop does not count towards the time budget (if set)
                time_in_loop = time.time() - start_of_loop
                self._start += time_in_loop
                return False
            else:
                leading_char = ""

    def search(self, data_checks="auto", show_iteration_plot=True):
        """Find the best pipeline for the data set.

        Arguments:
            data_checks (DataChecks, list(Datacheck), str, None): A collection of data checks to run before
                automl search. If data checks produce any errors, an exception will be thrown before the
                search begins. If "disabled" or None, `no` data checks will be done.
                If set to "auto", DefaultDataChecks will be done. Default value is set to "auto".

            feature_types (list, optional): list of feature types, either numerical or categorical.
                Categorical features will automatically be encoded

            show_iteration_plot (boolean, True): Shows an iteration vs. score plot in Jupyter notebook.
                Disabled by default in non-Jupyter enviroments.
        """
        if self._searched:
            logger.info("AutoMLSearch.search() has already been run and will not run again on the same instance. Re-initialize AutoMLSearch to search again.")
            return

        # don't show iteration plot outside of a jupyter notebook
        if show_iteration_plot:
            try:
                get_ipython
            except NameError:
                show_iteration_plot = False

        data_checks = self._validate_data_checks(data_checks)
        self._data_check_results = data_checks.validate(_convert_woodwork_types_wrapper(self.X_train.to_dataframe()),
                                                        _convert_woodwork_types_wrapper(self.y_train.to_series()))
        for result in self._data_check_results["warnings"]:
            logger.warning(result["message"])
        for result in self._data_check_results["errors"]:
            logger.error(result["message"])
        if self._data_check_results["errors"]:
            raise ValueError("Data checks raised some warnings and/or errors. Please see `self.data_check_results` for more information or pass data_checks='disabled' to search() to disable data checking.")

        log_title(logger, "Beginning pipeline search")
        logger.info("Optimizing for %s. " % self.objective.name)
        logger.info("{} score is better.\n".format('Greater' if self.objective.greater_is_better else 'Lower'))
        logger.info(f"Using {self._engine.__class__.__name__} to train and score pipelines.")

        if self.max_batches is not None:
            logger.info(f"Searching up to {self.max_batches} batches for a total of {self.max_iterations} pipelines. ")
        elif self.max_iterations is not None:
            logger.info("Searching up to %s pipelines. " % self.max_iterations)
        if self.max_time is not None:
            logger.info("Will stop searching for new pipelines after %d seconds.\n" % self.max_time)
        logger.info("Allowed model families: %s\n" % ", ".join([model.value for model in self.allowed_model_families]))
        self.search_iteration_plot = None
        if self.plot:
            self.search_iteration_plot = self.plot.search_iteration_plot(interactive_plot=show_iteration_plot)

        self._start = time.time()

        try:
            self._add_baseline_pipelines()
        except KeyboardInterrupt:
            if self._handle_keyboard_interrupt():
                self._interrupted = True

        current_batch_pipelines = []
        current_batch_pipeline_scores = []
        new_pipeline_ids = []
        loop_interrupted = False
        while self._should_continue():
            try:
                if not loop_interrupted:
                    current_batch_pipelines = self._automl_algorithm.next_batch()
            except StopIteration:
                logger.info('AutoML Algorithm out of recommendations, ending')
                break
            try:
                new_pipeline_ids = self._engine.evaluate_batch(current_batch_pipelines)
                loop_interrupted = False
            except KeyboardInterrupt:
                loop_interrupted = True
                if self._handle_keyboard_interrupt():
                    break
            full_rankings = self.full_rankings
            current_batch_idx = full_rankings['id'].isin(new_pipeline_ids)
            current_batch_pipeline_scores = full_rankings[current_batch_idx]['score']
            if len(current_batch_pipeline_scores) and current_batch_pipeline_scores.isna().all():
                raise AutoMLSearchException(f"All pipelines in the current AutoML batch produced a score of np.nan on the primary objective {self.objective}.")

        self.search_duration = time.time() - self._start
        elapsed_time = time_elapsed(self._start)
        desc = f"\nSearch finished after {elapsed_time}"
        desc = desc.ljust(self._MAX_NAME_LEN)
        logger.info(desc)

        self._find_best_pipeline()
        if self._best_pipeline is not None:
            best_pipeline = self.rankings.iloc[0]
            best_pipeline_name = best_pipeline["pipeline_name"]
            logger.info(f"Best pipeline: {best_pipeline_name}")
            logger.info(f"Best pipeline {self.objective.name}: {best_pipeline['score']:3f}")
        self._searched = True

    def _find_best_pipeline(self):
        """Finds the best pipeline in the rankings
        If self._best_pipeline already exists, check to make sure it is different from the current best pipeline before training and thresholding"""
        if len(self.rankings) == 0:
            return
        best_pipeline = self.rankings.iloc[0]
        if not (self._best_pipeline and self._best_pipeline == self.get_pipeline(best_pipeline['id'])):
            best_pipeline = self.get_pipeline(best_pipeline['id'])
            if self._train_best_pipeline:
                if best_pipeline.model_family == ModelFamily.ENSEMBLE:
                    X_train, y_train = self.X_train.iloc[self.ensembling_indices], self.y_train.iloc[self.ensembling_indices]
                else:
                    X_train = self.X_train
                    y_train = self.y_train
<<<<<<< HEAD
                if is_binary(self.problem_type) and self.objective.is_defined_for_problem_type(self.problem_type) and self.optimize_thresholds:
                    X_train, X_threshold_tuning, y_train, y_threshold_tuning = split_data(X_train, y_train, self.problem_type,
                                                                                          test_size=0.2,
                                                                                          random_seed=self.random_seed)
                self._best_pipeline.fit(X_train, y_train)
                tune_binary_threshold(self._best_pipeline, self.objective, self.problem_type, X_threshold_tuning, y_threshold_tuning, best_pipeline=True)
=======
                best_pipeline = self._engine.train_pipeline(best_pipeline, X_train, y_train,
                                                            self.optimize_thresholds, self.objective)
            self._best_pipeline = best_pipeline
>>>>>>> c4306f69

    def _num_pipelines(self):
        """Return the number of pipeline evaluations which have been made

        Returns:
            int: the number of pipeline evaluations made in the search
        """
        return len(self._results['pipeline_results'])

    def _should_continue(self):
        """Given the original stopping criterion and current state, should the search continue?

        Returns:
            bool: True if yes, False if no.
        """
        if self._interrupted:
            return False

        # for add_to_rankings
        if self._searched:
            return True

        # Run at least one pipeline for every search
        num_pipelines = self._num_pipelines()
        if num_pipelines == 0:
            return True

        # check max_time and max_iterations
        elapsed = time.time() - self._start
        if self.max_time and elapsed >= self.max_time:
            return False
        elif self.max_iterations and num_pipelines >= self.max_iterations:
            return False

        # check for early stopping
        if self.patience is None or self.tolerance is None:
            return True

        first_id = self._results['search_order'][0]
        best_score = self._results['pipeline_results'][first_id]['score']
        num_without_improvement = 0
        for id in self._results['search_order'][1:]:
            curr_score = self._results['pipeline_results'][id]['score']
            significant_change = abs((curr_score - best_score) / best_score) > self.tolerance
            score_improved = curr_score > best_score if self.objective.greater_is_better else curr_score < best_score
            if score_improved and significant_change:
                best_score = curr_score
                num_without_improvement = 0
            else:
                num_without_improvement += 1
            if num_without_improvement >= self.patience:
                logger.info("\n\n{} iterations without improvement. Stopping search early...".format(self.patience))
                return False
        return True

    def _validate_problem_type(self):
        for obj in self.additional_objectives:
            if not obj.is_defined_for_problem_type(self.problem_type):
                raise ValueError("Additional objective {} is not compatible with a {} problem.".format(obj.name, self.problem_type.value))

        for pipeline in self.allowed_pipelines or []:
            if pipeline.problem_type != self.problem_type:
                raise ValueError("Given pipeline {} is not compatible with problem_type {}.".format(pipeline.name, self.problem_type.value))

    def _add_baseline_pipelines(self):
        """Fits a baseline pipeline to the data.

        This is the first pipeline fit during search.
        """
        if self.problem_type == ProblemTypes.BINARY:
            baseline = ModeBaselineBinaryPipeline(parameters={})
        elif self.problem_type == ProblemTypes.MULTICLASS:
            baseline = ModeBaselineMulticlassPipeline(parameters={})
        elif self.problem_type == ProblemTypes.REGRESSION:
            baseline = MeanBaselineRegressionPipeline(parameters={})
        else:
            pipeline_class = {ProblemTypes.TIME_SERIES_REGRESSION: TimeSeriesBaselineRegressionPipeline,
                              ProblemTypes.TIME_SERIES_MULTICLASS: TimeSeriesBaselineMulticlassPipeline,
                              ProblemTypes.TIME_SERIES_BINARY: TimeSeriesBaselineBinaryPipeline}[self.problem_type]
            gap = self.problem_configuration['gap']
            max_delay = self.problem_configuration['max_delay']
            baseline = pipeline_class(parameters={"pipeline": {"gap": gap, "max_delay": max_delay},
                                                  "Time Series Baseline Estimator": {"gap": gap, "max_delay": max_delay}})
        self._engine.evaluate_batch([baseline])

    @staticmethod
    def _get_mean_cv_scores_for_all_objectives(cv_data, objective_name_to_class):
        scores = defaultdict(int)
        n_folds = len(cv_data)
        for fold_data in cv_data:
            for field, value in fold_data['all_objective_scores'].items():
                # The 'all_objective_scores' field contains scores for all objectives
                # but also fields like "# Training" and "# Testing", so we want to exclude them since
                # they are not scores
                if field in objective_name_to_class:
                    scores[field] += value
        return {objective: float(score) / n_folds for objective, score in scores.items()}

    def _post_evaluation_callback(self, pipeline, evaluation_results):
        training_time = evaluation_results['training_time']
        cv_data = evaluation_results['cv_data']
        cv_scores = evaluation_results['cv_scores']
        is_baseline = pipeline.model_family == ModelFamily.BASELINE
        cv_score = cv_scores.mean()

        percent_better_than_baseline = {}
        mean_cv_all_objectives = self._get_mean_cv_scores_for_all_objectives(cv_data, self.objective_name_to_class)
        if is_baseline:
            self._baseline_cv_scores = mean_cv_all_objectives
        for obj_name in mean_cv_all_objectives:
            objective_class = self.objective_name_to_class[obj_name]

            # In the event add_to_rankings is called before search _baseline_cv_scores will be empty so we will return
            # nan for the base score.
            percent_better = objective_class.calculate_percent_difference(mean_cv_all_objectives[obj_name],
                                                                          self._baseline_cv_scores.get(obj_name, np.nan))
            percent_better_than_baseline[obj_name] = percent_better

        high_variance_cv = self._check_for_high_variance(pipeline, cv_scores)

        pipeline_id = len(self._results['pipeline_results'])
        self._results['pipeline_results'][pipeline_id] = {
            "id": pipeline_id,
            "pipeline_name": pipeline.name,
            "pipeline_class": type(pipeline),
            "pipeline_summary": pipeline.summary,
            "parameters": pipeline.parameters,
            "score": cv_score,
            "high_variance_cv": high_variance_cv,
            "training_time": training_time,
            "cv_data": cv_data,
            "percent_better_than_baseline_all_objectives": percent_better_than_baseline,
            "percent_better_than_baseline": percent_better_than_baseline[self.objective.name],
            "validation_score": cv_scores[0]
        }

        if pipeline.model_family == ModelFamily.ENSEMBLE:
            input_pipeline_ids = [self._automl_algorithm._best_pipeline_info[model_family]["id"] for model_family in self._automl_algorithm._best_pipeline_info]
            self._results['pipeline_results'][pipeline_id]["input_pipeline_ids"] = input_pipeline_ids

        self._results['search_order'].append(pipeline_id)

        if not is_baseline:
            score_to_minimize = -cv_score if self.objective.greater_is_better else cv_score
            try:
                self._automl_algorithm.add_result(score_to_minimize, pipeline, self._results['pipeline_results'][pipeline_id])
            except PipelineNotFoundError:
                pass

        if self.search_iteration_plot:
            self.search_iteration_plot.update()

        if self.add_result_callback:
            self.add_result_callback(self._results['pipeline_results'][pipeline_id], pipeline, self)
        return pipeline_id

    def _check_for_high_variance(self, pipeline, cv_scores, threshold=0.2):
        """Checks cross-validation scores and logs a warning if variance is higher than specified threshhold."""
        pipeline_name = pipeline.name
        high_variance_cv = bool(abs(cv_scores.std() / cv_scores.mean()) > threshold)
        if high_variance_cv:
            logger.warning(f"High coefficient of variation (cv >= {threshold}) within cross validation scores. {pipeline_name} may not perform as estimated on unseen data.")
        return high_variance_cv

    def get_pipeline(self, pipeline_id):
        """Given the ID of a pipeline training result, returns an untrained instance of the specified pipeline
        initialized with the parameters used to train that pipeline during automl search.

        Arguments:
            pipeline_id (int): pipeline to retrieve

        Returns:
            PipelineBase: untrained pipeline instance associated with the provided ID
        """
        pipeline_results = self.results['pipeline_results'].get(pipeline_id)
        if pipeline_results is None:
            raise PipelineNotFoundError("Pipeline not found in automl results")
        pipeline_class = pipeline_results.get('pipeline_class')
        parameters = pipeline_results.get('parameters')
        if pipeline_class is None or parameters is None:
            raise PipelineNotFoundError("Pipeline class or parameters not found in automl results")
        pipeline = get_generated_pipeline_class(self.problem_type)
        pipeline.custom_hyperparameters = pipeline_class.custom_hyperparameters
        pipeline.custom_name = pipeline_class.name
        pipeline.component_graph = pipeline_class.component_graph
        return pipeline(parameters, random_seed=self.random_seed)

    def describe_pipeline(self, pipeline_id, return_dict=False):
        """Describe a pipeline

        Arguments:
            pipeline_id (int): pipeline to describe
            return_dict (bool): If True, return dictionary of information
                about pipeline. Defaults to False.

        Returns:
            Description of specified pipeline. Includes information such as
            type of pipeline components, problem, training time, cross validation, etc.
        """
        if pipeline_id not in self._results['pipeline_results']:
            raise PipelineNotFoundError("Pipeline not found")

        pipeline = self.get_pipeline(pipeline_id)
        pipeline_results = self._results['pipeline_results'][pipeline_id]

        pipeline.describe()

        if pipeline.model_family == ModelFamily.ENSEMBLE:
            logger.info("Input for ensembler are pipelines with IDs: " + str(pipeline_results['input_pipeline_ids']))

        log_subtitle(logger, "Training")
        logger.info("Training for {} problems.".format(pipeline.problem_type))

        if self.optimize_thresholds and self.objective.is_defined_for_problem_type(ProblemTypes.BINARY) and self.objective.can_optimize_threshold:
            logger.info("Objective to optimize binary classification pipeline thresholds for: {}".format(self.objective))

        logger.info("Total training time (including CV): %.1f seconds" % pipeline_results["training_time"])
        log_subtitle(logger, "Cross Validation", underline="-")

        all_objective_scores = [fold["all_objective_scores"] for fold in pipeline_results["cv_data"]]
        all_objective_scores = pd.DataFrame(all_objective_scores)

        for c in all_objective_scores:
            if c in ["# Training", "# Validation"]:
                all_objective_scores[c] = all_objective_scores[c].astype("object")
                continue

            mean = all_objective_scores[c].mean(axis=0)
            std = all_objective_scores[c].std(axis=0)
            all_objective_scores.loc["mean", c] = mean
            all_objective_scores.loc["std", c] = std
            all_objective_scores.loc["coef of var", c] = std / mean if abs(mean) > 0 else np.inf

        all_objective_scores = all_objective_scores.fillna("-")

        with pd.option_context('display.float_format', '{:.3f}'.format, 'expand_frame_repr', False):
            logger.info(all_objective_scores)

        if return_dict:
            return pipeline_results

    def add_to_rankings(self, pipeline):
        """Fits and evaluates a given pipeline then adds the results to the automl rankings with the requirement that automl search has been run.

        Arguments:
            pipeline (PipelineBase): pipeline to train and evaluate.
        """
        pipeline_rows = self.full_rankings[self.full_rankings['pipeline_name'] == pipeline.name]
        for parameter in pipeline_rows['parameters']:
            if pipeline.parameters == parameter:
                return

        self._engine.evaluate_batch([pipeline])
        self._find_best_pipeline()

    @property
    def results(self):
        """Class that allows access to a copy of the results from `automl_search`.

           Returns: dict containing `pipeline_results`: a dict with results from each pipeline,
                    and `search_order`: a list describing the order the pipelines were searched.
           """
        return copy.deepcopy(self._results)

    @property
    def rankings(self):
        """Returns a pandas.DataFrame with scoring results from the highest-scoring set of parameters used with each pipeline."""
        return self.full_rankings.drop_duplicates(subset="pipeline_name", keep="first")

    @property
    def full_rankings(self):
        """Returns a pandas.DataFrame with scoring results from all pipelines searched"""
        ascending = True
        if self.objective.greater_is_better:
            ascending = False

        full_rankings_cols = ["id", "pipeline_name", "score", "validation_score",
                              "percent_better_than_baseline", "high_variance_cv", "parameters"]
        if not self._results['pipeline_results']:
            return pd.DataFrame(columns=full_rankings_cols)

        rankings_df = pd.DataFrame(self._results['pipeline_results'].values())
        rankings_df = rankings_df[full_rankings_cols]
        rankings_df.sort_values("score", ascending=ascending, inplace=True)
        rankings_df.reset_index(drop=True, inplace=True)
        return rankings_df

    @property
    def best_pipeline(self):
        """Returns a trained instance of the best pipeline and parameters found during automl search. If `train_best_pipeline` is set to False, returns an untrained pipeline instance.

        Returns:
            PipelineBase: A trained instance of the best pipeline and parameters found during automl search. If `train_best_pipeline` is set to False, returns an untrained pipeline instance.
        """
        if not self._best_pipeline:
            raise PipelineNotFoundError("automl search must be run before selecting `best_pipeline`.")

        return self._best_pipeline

    def save(self, file_path, pickle_protocol=cloudpickle.DEFAULT_PROTOCOL):
        """Saves AutoML object at file path

        Arguments:
            file_path (str): location to save file
            pickle_protocol (int): the pickle data stream format.

        Returns:
            None
        """
        with open(file_path, 'wb') as f:
            cloudpickle.dump(self, f, protocol=pickle_protocol)

    @staticmethod
    def load(file_path):
        """Loads AutoML object at file path

        Arguments:
            file_path (str): location to find file to load

        Returns:
            AutoSearchBase object
        """
        with open(file_path, 'rb') as f:
            return cloudpickle.load(f)

    def train_pipelines(self, pipelines):
        """Train a list of pipelines on the training data.

        This can be helpful for training pipelines once the search is complete.

        Arguments:
            pipelines (list(PipelineBase)): List of pipelines to train.

        Returns:
            Dict[str, PipelineBase]: Dictionary keyed by pipeline name that maps to the fitted pipeline.
            Note that the any pipelines that error out during training will not be included in the dictionary
            but the exception and stacktrace will be displayed in the log.
        """
        return self._engine.train_batch(pipelines)

    def score_pipelines(self, pipelines, X_holdout, y_holdout, objectives):
        """Score a list of pipelines on the given holdout data.

        Arguments:
            pipelines (list(PipelineBase)): List of pipelines to train.
            X_holdout (ww.DataTable, pd.DataFrame): Holdout features.
            y_holdout (ww.DataTable, pd.DataFrame): Holdout targets for scoring.
            objectives (list(str), list(ObjectiveBase)): Objectives used for scoring.

        Returns:
            Dict[str, Dict[str, float]]: Dictionary keyed by pipeline name that maps to a dictionary of scores.
            Note that the any pipelines that error out during scoring will not be included in the dictionary
            but the exception and stacktrace will be displayed in the log.
        """
        return self._engine.score_batch(pipelines, X_holdout, y_holdout, objectives)<|MERGE_RESOLUTION|>--- conflicted
+++ resolved
@@ -595,18 +595,19 @@
                 else:
                     X_train = self.X_train
                     y_train = self.y_train
-<<<<<<< HEAD
                 if is_binary(self.problem_type) and self.objective.is_defined_for_problem_type(self.problem_type) and self.optimize_thresholds:
                     X_train, X_threshold_tuning, y_train, y_threshold_tuning = split_data(X_train, y_train, self.problem_type,
                                                                                           test_size=0.2,
                                                                                           random_seed=self.random_seed)
-                self._best_pipeline.fit(X_train, y_train)
-                tune_binary_threshold(self._best_pipeline, self.objective, self.problem_type, X_threshold_tuning, y_threshold_tuning, best_pipeline=True)
-=======
-                best_pipeline = self._engine.train_pipeline(best_pipeline, X_train, y_train,
-                                                            self.optimize_thresholds, self.objective)
+                    if not self.objective.can_optimize_threshold:
+                        objective = get_objective("F1", return_instance=True)
+                if objective:
+                    best_pipeline = self._engine.train_pipeline(best_pipeline, X_train, y_train,
+                                                                self.optimize_thresholds, objective)
+                else:
+                    best_pipeline = self._engine.train_pipeline(best_pipeline, X_train, y_train,
+                                                                self.optimize_thresholds, self.objective)
             self._best_pipeline = best_pipeline
->>>>>>> c4306f69
 
     def _num_pipelines(self):
         """Return the number of pipeline evaluations which have been made
