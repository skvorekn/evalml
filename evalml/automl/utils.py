--- conflicted
+++ resolved
@@ -42,12 +42,8 @@
     return get_objective(objective_name, return_instance=True)
 
 
-<<<<<<< HEAD
-def make_data_splitter(X, y, problem_type, problem_configuration=None, n_splits=3, shuffle=True, sampler=None, random_state=0):
-=======
 def make_data_splitter(X, y, problem_type, problem_configuration=None, n_splits=3, shuffle=True,
-                       random_state=None, random_seed=0):
->>>>>>> d4e2f544
+                       sampler=None, random_state=None, random_seed=0):
     """Given the training data and ML problem parameters, compute a data splitting method to use during AutoML search.
 
     Arguments:
@@ -58,22 +54,23 @@
             in time series problems, values should be passed in for the gap and max_delay variables. Defaults to None.
         n_splits (int, None): The number of CV splits, if applicable. Defaults to 3.
         shuffle (bool): Whether or not to shuffle the data before splitting, if applicable. Defaults to True.
+        sampler (str, None): String to determine whether or not to use a sampler data splitter. Defaults to None.
         random_state (None, int): Deprecated - use random_seed instead.
         random_seed (int): Seed for the random number generator. Defaults to 0.
 
     Returns:
         sklearn.model_selection.BaseCrossValidator: Data splitting method.
     """
-<<<<<<< HEAD
+    random_seed = deprecate_arg("random_state", "random_seed", random_state, random_seed)
     if sampler is None:
         problem_type = handle_problem_types(problem_type)
         if X.shape[0] > _LARGE_DATA_ROW_THRESHOLD:
             return TrainingValidationSplit(test_size=_LARGE_DATA_PERCENT_VALIDATION, shuffle=True)
 
         if problem_type == ProblemTypes.REGRESSION:
-            return KFold(n_splits=n_splits, random_state=random_state, shuffle=shuffle)
+            return KFold(n_splits=n_splits, random_state=random_seed, shuffle=shuffle)
         elif problem_type in [ProblemTypes.BINARY, ProblemTypes.MULTICLASS]:
-            return StratifiedKFold(n_splits=n_splits, random_state=random_state, shuffle=shuffle)
+            return StratifiedKFold(n_splits=n_splits, random_state=random_seed, shuffle=shuffle)
         elif is_time_series(problem_type):
             if not problem_configuration:
                 raise ValueError("problem_configuration is required for time series problem types")
@@ -90,20 +87,4 @@
                 "RandomUnderSamplerCVSplit": RandomUnderSamplerCVSplit()
             }[sampler]
         except KeyError:
-            raise ValueError("Provided key {} does not exist for samplers".format(sampler))
-=======
-    random_seed = deprecate_arg("random_state", "random_seed", random_state, random_seed)
-    problem_type = handle_problem_types(problem_type)
-    if X.shape[0] > _LARGE_DATA_ROW_THRESHOLD:
-        return TrainingValidationSplit(test_size=_LARGE_DATA_PERCENT_VALIDATION, shuffle=True)
-
-    if problem_type == ProblemTypes.REGRESSION:
-        return KFold(n_splits=n_splits, random_state=random_seed, shuffle=shuffle)
-    elif problem_type in [ProblemTypes.BINARY, ProblemTypes.MULTICLASS]:
-        return StratifiedKFold(n_splits=n_splits, random_state=random_seed, shuffle=shuffle)
-    elif is_time_series(problem_type):
-        if not problem_configuration:
-            raise ValueError("problem_configuration is required for time series problem types")
-        return TimeSeriesSplit(n_splits=n_splits, gap=problem_configuration.get('gap'),
-                               max_delay=problem_configuration.get('max_delay'))
->>>>>>> d4e2f544
+            raise ValueError("Provided key {} does not exist for samplers".format(sampler))