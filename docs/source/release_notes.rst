Release Notes
-------------

**Future Releases**
    * Enhancements
        * Added ``visualize_decision_tree`` for tree visualization with ``decision_tree_data_from_estimator`` and ``decision_tree_data_from_pipeline`` to reformat tree structure output :pr:`1511`
        * Added `DFS Transformer` component into transformer components :pr:`1454`
        * Added ``MAPE`` to the standard metrics for time series problems and update objectives :pr:`1510`
        * Added ``graph_prediction_vs_actual_over_time`` and ``get_prediction_vs_actual_over_time_data`` to the model understanding module for time series problems :pr:`1483`
        * Added a ``ComponentGraph`` class that will support future pipelines as directed acyclic graphs :pr:`1415`
        * Updated data checks to accept ``Woodwork`` data structures :pr:`1481`
        * Added parameter to ``InvalidTargetDataCheck`` to show only top unique values rather than all unique values :pr:`1485`
        * Added multicollinearity data check :pr:`1515`
        * Added baseline pipeline and components for time series regression problems :pr:`1496`
        * Added more information to users about ensembling behavior in ``AutoMLSearch`` :pr:`1527`
        * Add woodwork support for more utility and graph methods :pr:`1544`
        * Changed ``DateTimeFeaturizer`` to encode features as int :pr:`1479`
<<<<<<< HEAD
        * Integrated ``ComponentGraph`` class into Pipelines for full non-linear pipeline support :pr:`1543`
=======
        * Added `Linear Discriminant Analysis Transformer` component for dimensionality reduction :pr:`1331`
        * Added multiclass support for ``partial_dependence`` and ``graph_partial_dependence`` :pr:`1554`
>>>>>>> 7e21b201
    * Fixes
        * Fix Windows CI jobs: install ``numba`` via conda, required for ``shap`` :pr:`1490`
        * Added custom-index support for `reset-index-get_prediction_vs_actual_over_time_data` :pr:`1494`
        * Fix ``generate_pipeline_code`` to account for boolean and None differences between Python and JSON :pr:`1524` :pr:`1531`
        * Set max value for plotly and xgboost versions while we debug CI failures with newer versions :pr:`1532`
        * Undo version pinning for plotly :pr:`1533`
        * Fix ReadTheDocs build by updating the version of ``setuptools`` :pr:`1561`
    * Changes
        * Update circleci badge to apply to ``main`` :pr:`1489`
        * Added script to generate github markdown for releases :pr:`1487`
        * Updated dependencies to fix ``ImportError: cannot import name 'MaskedArray' from 'sklearn.utils.fixes'`` error and to address Woodwork and Featuretool dependencies :pr:`1540`
        * Made ``get_prediction_vs_actual_data()`` a public method :pr:`1553`
        * Updated ``Woodwork`` version requirement to v0.0.7 :pr:`1560`
    * Documentation Changes
        * Added partial dependence methods to API reference :pr:`1537`
    * Testing Changes
        * Set ``n_jobs=1`` in most unit tests to reduce memory :pr:`1505`

.. warning::

    **Breaking Changes**
        * Updated minimal dependencies: ``numpy>=1.19.1``, ``pandas>=1.1.0``, ``scikit-learn>=0.23.1``, ``scikit-optimize>=0.8.1``



**v0.16.1 Dec. 1, 2020**
    * Enhancements
        * Pin woodwork version to v0.0.6 to avoid breaking changes :pr:`1484`
        * Updated ``Woodwork`` to >=0.0.5 in ``core-requirements.txt`` :pr:`1473`
        * Removed ``copy_dataframe`` parameter for ``Woodwork``, updated ``Woodwork`` to >=0.0.6 in ``core-requirements.txt`` :pr:`1478`
        * Updated ``detect_problem_type`` to use ``pandas.api.is_numeric_dtype`` :pr:`1476`
    * Changes
        * Changed ``make clean`` to delete coverage reports as a convenience for developers :pr:`1464`
    * Documentation Changes
        * Updated pipeline and component documentation and demos to use ``Woodwork`` :pr:`1466`
    * Testing Changes
        * Update dependency update checker to use everything from core and optional dependencies :pr:`1480`


**v0.16.0 Nov. 24, 2020**
    * Enhancements
        * Updated pipelines and ``make_pipeline`` to accept ``Woodwork`` inputs :pr:`1393`
        * Updated components to accept ``Woodwork`` inputs :pr:`1423`
        * Added ability to freeze hyperparameters for ``AutoMLSearch`` :pr:`1284`
        * Added ``Target Encoder`` into transformer components :pr:`1401`
        * Added callback for error handling in ``AutoMLSearch`` :pr:`1403`
        * Added the index id to the ``explain_predictions_best_worst`` output to help users identify which rows in their data are included :pr:`1365`
        * The top_k features displayed in ``explain_predictions_*`` functions are now determined by the magnitude of shap values as opposed to the ``top_k`` largest and smallest shap values. :pr:`1374`
        * Added a problem type for time series regression :pr:`1386`
        * Added a ``is_defined_for_problem_type`` method to ``ObjectiveBase`` :pr:`1386`
        * Added a ``random_state`` parameter to ``make_pipeline_from_components`` function :pr:`1411`
        * Added ``DelayedFeaturesTransformer`` :pr:`1396`
        * Added a ``TimeSeriesRegressionPipeline`` class :pr:`1418`
        * Removed ``core-requirements.txt`` from the package distribution :pr:`1429`
        * Updated data check messages to include a `"code"` and `"details"` fields :pr:`1451`, :pr:`1462`
        * Added a ``TimeSeriesSplit`` data splitter for time series problems :pr:`1441`
        * Added a ``problem_configuration`` parameter to AutoMLSearch :pr:`1457`
    * Fixes
        * Fixed ``IndexError`` raised in ``AutoMLSearch`` when ``ensembling = True`` but only one pipeline to iterate over :pr:`1397`
        * Fixed stacked ensemble input bug and LightGBM warning and bug in ``AutoMLSearch`` :pr:`1388`
        * Updated enum classes to show possible enum values as attributes :pr:`1391`
        * Updated calls to ``Woodwork``'s ``to_pandas()`` to ``to_series()`` and ``to_dataframe()`` :pr:`1428`
        * Fixed bug in OHE where column names were not guaranteed to be unique :pr:`1349`
        * Fixed bug with percent improvement of ``ExpVariance`` objective on data with highly skewed target :pr:`1467`
        * Fix SimpleImputer error which occurs when all features are bool type :pr:`1215`
    * Changes
        * Changed ``OutliersDataCheck`` to return the list of columns, rather than rows, that contain outliers :pr:`1377`
        * Simplified and cleaned output for Code Generation :pr:`1371`
        * Reverted changes from :pr:`1337` :pr:`1409`
        * Updated data checks to return dictionary of warnings and errors instead of a list :pr:`1448`
        * Updated ``AutoMLSearch`` to pass ``Woodwork`` data structures to every pipeline (instead of pandas DataFrames) :pr:`1450`
        * Update ``AutoMLSearch`` to default to ``max_batches=1`` instead of ``max_iterations=5`` :pr:`1452`
        * Updated _evaluate_pipelines to consolidate side effects :pr:`1410`
    * Documentation Changes
        * Added description of CLA to contributing guide, updated description of draft PRs :pr:`1402`
        * Updated documentation to include all data checks, ``DataChecks``, and usage of data checks in AutoML :pr:`1412`
        * Updated docstrings from ``np.array`` to ``np.ndarray`` :pr:`1417`
        * Added section on stacking ensembles in AutoMLSearch documentation :pr:`1425`
    * Testing Changes
        * Removed ``category_encoders`` from test-requirements.txt :pr:`1373`
        * Tweak codecov.io settings again to avoid flakes :pr:`1413`
        * Modified ``make lint`` to check notebook versions in the docs :pr:`1431`
        * Modified ``make lint-fix`` to standardize notebook versions in the docs :pr:`1431`
        * Use new version of pull request Github Action for dependency check (:pr:`1443`)
        * Reduced number of workers for tests to 4 :pr:`1447`

.. warning::

    **Breaking Changes**
        * The ``top_k`` and ``top_k_features`` parameters in ``explain_predictions_*`` functions now return ``k`` features as opposed to ``2 * k`` features :pr:`1374`
        * Renamed ``problem_type`` to ``problem_types`` in ``RegressionObjective``, ``BinaryClassificationObjective``, and ``MulticlassClassificationObjective`` :pr:`1319`
        * Data checks now return a dictionary of warnings and errors instead of a list :pr:`1448`



**v0.15.0 Oct. 29, 2020**
    * Enhancements
        * Added stacked ensemble component classes (``StackedEnsembleClassifier``, ``StackedEnsembleRegressor``) :pr:`1134`
        * Added stacked ensemble components to ``AutoMLSearch`` :pr:`1253`
        * Added ``DecisionTreeClassifier`` and ``DecisionTreeRegressor`` to AutoML :pr:`1255`
        * Added ``graph_prediction_vs_actual`` in ``model_understanding`` for regression problems :pr:`1252`
        * Added parameter to ``OneHotEncoder`` to enable filtering for features to encode for :pr:`1249`
        * Added percent-better-than-baseline for all objectives to automl.results :pr:`1244`
        * Added ``HighVarianceCVDataCheck`` and replaced synonymous warning in ``AutoMLSearch`` :pr:`1254`
        * Added `PCA Transformer` component for dimensionality reduction :pr:`1270`
        * Added ``generate_pipeline_code`` and ``generate_component_code`` to allow for code generation given a pipeline or component instance :pr:`1306`
        * Added ``PCA Transformer`` component for dimensionality reduction :pr:`1270`
        * Updated ``AutoMLSearch`` to support ``Woodwork`` data structures :pr:`1299`
        * Added cv_folds to ``ClassImbalanceDataCheck`` and added this check to ``DefaultDataChecks`` :pr:`1333`
        * Make ``max_batches`` argument to ``AutoMLSearch.search`` public :pr:`1320`
        * Added text support to automl search :pr:`1062`
        * Added ``_pipelines_per_batch`` as a private argument to ``AutoMLSearch`` :pr:`1355`
    * Fixes
        * Fixed ML performance issue with ordered datasets: always shuffle data in automl's default CV splits :pr:`1265`
        * Fixed broken ``evalml info`` CLI command :pr:`1293`
        * Fixed ``boosting type='rf'`` for LightGBM Classifier, as well as ``num_leaves`` error :pr:`1302`
        * Fixed bug in ``explain_predictions_best_worst`` where a custom index in the target variable would cause a ``ValueError`` :pr:`1318`
        * Added stacked ensemble estimators to to ``evalml.pipelines.__init__`` file :pr:`1326`
        * Fixed bug in OHE where calls to transform were not deterministic if ``top_n`` was less than the number of categories in a column :pr:`1324`
        * Fixed LightGBM warning messages during AutoMLSearch :pr:`1342`
        * Fix warnings thrown during AutoMLSearch in ``HighVarianceCVDataCheck`` :pr:`1346`
        * Fixed bug where TrainingValidationSplit would return invalid location indices for dataframes with a custom index :pr:`1348`
        * Fixed bug where the AutoMLSearch ``random_state`` was not being passed to the created pipelines :pr:`1321`
    * Changes
        * Allow ``add_to_rankings`` to be called before AutoMLSearch is called :pr:`1250`
        * Removed Graphviz from test-requirements to add to requirements.txt :pr:`1327`
        * Removed ``max_pipelines`` parameter from ``AutoMLSearch`` :pr:`1264`
        * Include editable installs in all install make targets :pr:`1335`
        * Made pip dependencies `featuretools` and `nlp_primitives` core dependencies :pr:`1062`
        * Removed `PartOfSpeechCount` from `TextFeaturizer` transform primitives :pr:`1062`
        * Added warning for ``partial_dependency`` when the feature includes null values :pr:`1352`
    * Documentation Changes
        * Fixed and updated code blocks in Release Notes :pr:`1243`
        * Added DecisionTree estimators to API Reference :pr:`1246`
        * Changed class inheritance display to flow vertically :pr:`1248`
        * Updated cost-benefit tutorial to use a holdout/test set :pr:`1159`
        * Added ``evalml info`` command to documentation :pr:`1293`
        * Miscellaneous doc updates :pr:`1269`
        * Removed conda pre-release testing from the release process document :pr:`1282`
        * Updates to contributing guide :pr:`1310`
        * Added Alteryx footer to docs with Twitter and Github link :pr:`1312`
        * Added documentation for evalml installation for Python 3.6 :pr:`1322`
        * Added documentation changes to make the API Docs easier to understand :pr:`1323`
        * Fixed documentation for ``feature_importance`` :pr:`1353`
        * Added tutorial for running `AutoML` with text data :pr:`1357`
        * Added documentation for woodwork integration with automl search :pr:`1361`
    * Testing Changes
        * Added tests for ``jupyter_check`` to handle IPython :pr:`1256`
        * Cleaned up ``make_pipeline`` tests to test for all estimators :pr:`1257`
        * Added a test to check conda build after merge to main :pr:`1247`
        * Removed code that was lacking codecov for ``__main__.py`` and unnecessary :pr:`1293`
        * Codecov: round coverage up instead of down :pr:`1334`
        * Add DockerHub credentials to CI testing environment :pr:`1356`
        * Add DockerHub credentials to conda testing environment :pr:`1363`

.. warning::

    **Breaking Changes**
        * Renamed ``LabelLeakageDataCheck`` to ``TargetLeakageDataCheck`` :pr:`1319`
        * ``max_pipelines`` parameter has been removed from ``AutoMLSearch``. Please use ``max_iterations`` instead. :pr:`1264`
        * ``AutoMLSearch.search()`` will now log a warning if the input is not a ``Woodwork`` data structure (``pandas``, ``numpy``) :pr:`1299`
        * Make ``max_batches`` argument to ``AutoMLSearch.search`` public :pr:`1320`
        * Removed unused argument `feature_types` from AutoMLSearch.search :pr:`1062`

**v0.14.1 Sep. 29, 2020**
    * Enhancements
        * Updated partial dependence methods to support calculating numeric columns in a dataset with non-numeric columns :pr:`1150`
        * Added ``get_feature_names`` on ``OneHotEncoder`` :pr:`1193`
        * Added ``detect_problem_type`` to ``problem_type/utils.py`` to automatically detect the problem type given targets :pr:`1194`
        * Added LightGBM to ``AutoMLSearch`` :pr:`1199`
        * Updated ``scikit-learn`` and ``scikit-optimize`` to use latest versions - 0.23.2 and 0.8.1 respectively :pr:`1141`
        * Added ``__str__`` and ``__repr__`` for pipelines and components :pr:`1218`
        * Included internal target check for both training and validation data in ``AutoMLSearch`` :pr:`1226`
        * Added ``ProblemTypes.all_problem_types`` helper to get list of supported problem types :pr:`1219`
        * Added ``DecisionTreeClassifier`` and ``DecisionTreeRegressor`` classes :pr:`1223`
        * Added ``ProblemTypes.all_problem_types`` helper to get list of supported problem types :pr:`1219`
        * ``DataChecks`` can now be parametrized by passing a list of ``DataCheck`` classes and a parameter dictionary :pr:`1167`
        * Added first CV fold score as validation score in ``AutoMLSearch.rankings`` :pr:`1221`
        * Updated ``flake8`` configuration to enable linting on ``__init__.py`` files :pr:`1234`
        * Refined ``make_pipeline_from_components`` implementation :pr:`1204`
    * Fixes
        * Updated GitHub URL after migration to Alteryx GitHub org :pr:`1207`
        * Changed Problem Type enum to be more similar to the string name :pr:`1208`
        * Wrapped call to scikit-learn's partial dependence method in a ``try``/``finally`` block :pr:`1232`
    * Changes
        * Added ``allow_writing_files`` as a named argument to CatBoost estimators. :pr:`1202`
        * Added ``solver`` and ``multi_class`` as named arguments to ``LogisticRegressionClassifier`` :pr:`1202`
        * Replaced pipeline's ``._transform`` method to evaluate all the preprocessing steps of a pipeline with ``.compute_estimator_features`` :pr:`1231`
        * Changed default large dataset train/test splitting behavior :pr:`1205`
    * Documentation Changes
        * Included description of how to access the component instances and features for pipeline user guide :pr:`1163`
        * Updated API docs to refer to target as "target" instead of "labels" for non-classification tasks and minor docs cleanup :pr:`1160`
        * Added Class Imbalance Data Check to ``api_reference.rst`` :pr:`1190` :pr:`1200`
        * Added pipeline properties to API reference :pr:`1209`
        * Clarified what the objective parameter in AutoML is used for in AutoML API reference and AutoML user guide :pr:`1222`
        * Updated API docs to include ``skopt.space.Categorical`` option for component hyperparameter range definition :pr:`1228`
        * Added install documentation for ``libomp`` in order to use LightGBM on Mac :pr:`1233`
        * Improved description of ``max_iterations`` in documentation :pr:`1212`
        * Removed unused code from sphinx conf :pr:`1235`
    * Testing Changes

.. warning::

    **Breaking Changes**
        * ``DefaultDataChecks`` now accepts a ``problem_type`` parameter that must be specified :pr:`1167`
        * Pipeline's ``._transform`` method to evaluate all the preprocessing steps of a pipeline has been replaced with ``.compute_estimator_features`` :pr:`1231`
        * ``get_objectives`` has been renamed to ``get_core_objectives``. This function will now return a list of valid objective instances :pr:`1230`


**v0.13.2 Sep. 17, 2020**
    * Enhancements
        * Added ``output_format`` field to explain predictions functions :pr:`1107`
        * Modified ``get_objective`` and ``get_objectives`` to be able to return any objective in ``evalml.objectives`` :pr:`1132`
        * Added a ``return_instance`` boolean parameter to ``get_objective`` :pr:`1132`
        * Added ``ClassImbalanceDataCheck`` to determine whether target imbalance falls below a given threshold :pr:`1135`
        * Added label encoder to LightGBM for binary classification :pr:`1152`
        * Added labels for the row index of confusion matrix :pr:`1154`
        * Added ``AutoMLSearch`` object as another parameter in search callbacks :pr:`1156`
        * Added the corresponding probability threshold for each point displayed in ``graph_roc_curve`` :pr:`1161`
        * Added ``__eq__`` for ``ComponentBase`` and ``PipelineBase`` :pr:`1178`
        * Added support for multiclass classification for ``roc_curve`` :pr:`1164`
        * Added ``categories`` accessor to ``OneHotEncoder`` for listing the categories associated with a feature :pr:`1182`
        * Added utility function to create pipeline instances from a list of component instances :pr:`1176`
    * Fixes
        * Fixed XGBoost column names for partial dependence methods :pr:`1104`
        * Removed dead code validating column type from ``TextFeaturizer`` :pr:`1122`
        * Fixed issue where ``Imputer`` cannot fit when there is None in a categorical or boolean column :pr:`1144`
        * ``OneHotEncoder`` preserves the custom index in the input data :pr:`1146`
        * Fixed representation for ``ModelFamily`` :pr:`1165`
        * Removed duplicate ``nbsphinx`` dependency in ``dev-requirements.txt`` :pr:`1168`
        * Users can now pass in any valid kwargs to all estimators :pr:`1157`
        * Remove broken accessor ``OneHotEncoder.get_feature_names`` and unneeded base class :pr:`1179`
        * Removed LightGBM Estimator from AutoML models :pr:`1186`
    * Changes
        * Pinned ``scikit-optimize`` version to 0.7.4 :pr:`1136`
        * Removed ``tqdm`` as a dependency :pr:`1177`
        * Added lightgbm version 3.0.0 to ``latest_dependency_versions.txt`` :pr:`1185`
        * Rename ``max_pipelines`` to ``max_iterations`` :pr:`1169`
    * Documentation Changes
        * Fixed API docs for ``AutoMLSearch`` ``add_result_callback`` :pr:`1113`
        * Added a step to our release process for pushing our latest version to conda-forge :pr:`1118`
        * Added warning for missing ipywidgets dependency for using ``PipelineSearchPlots`` on Jupyterlab :pr:`1145`
        * Updated ``README.md`` example to load demo dataset :pr:`1151`
        * Swapped mapping of breast cancer targets in ``model_understanding.ipynb`` :pr:`1170`
    * Testing Changes
        * Added test confirming ``TextFeaturizer`` never outputs null values :pr:`1122`
        * Changed Python version of ``Update Dependencies`` action to 3.8.x :pr:`1137`
        * Fixed release notes check-in test for ``Update Dependencies`` actions :pr:`1172`

.. warning::

    **Breaking Changes**
        * ``get_objective`` will now return a class definition rather than an instance by default :pr:`1132`
        * Deleted ``OPTIONS`` dictionary in ``evalml.objectives.utils.py`` :pr:`1132`
        * If specifying an objective by string, the string must now match the objective's name field, case-insensitive :pr:`1132`
        * Passing "Cost Benefit Matrix", "Fraud Cost", "Lead Scoring", "Mean Squared Log Error",
            "Recall", "Recall Macro", "Recall Micro", "Recall Weighted", or "Root Mean Squared Log Error" to ``AutoMLSearch`` will now result in a ``ValueError``
            rather than an ``ObjectiveNotFoundError`` :pr:`1132`
        * Search callbacks ``start_iteration_callback`` and ``add_results_callback`` have changed to include a copy of the AutoMLSearch object as a third parameter :pr:`1156`
        * Deleted ``OneHotEncoder.get_feature_names`` method which had been broken for a while, in favor of pipelines' ``input_feature_names`` :pr:`1179`
        * Deleted empty base class ``CategoricalEncoder`` which ``OneHotEncoder`` component was inheriting from :pr:`1176`
        * Results from ``roc_curve`` will now return as a list of dictionaries with each dictionary representing a class :pr:`1164`
        * ``max_pipelines`` now raises a ``DeprecationWarning`` and will be removed in the next release. ``max_iterations`` should be used instead. :pr:`1169`


**v0.13.1 Aug. 25, 2020**
    * Enhancements
        * Added Cost-Benefit Matrix objective for binary classification :pr:`1038`
        * Split ``fill_value`` into ``categorical_fill_value`` and ``numeric_fill_value`` for Imputer :pr:`1019`
        * Added ``explain_predictions`` and ``explain_predictions_best_worst`` for explaining multiple predictions with SHAP :pr:`1016`
        * Added new LSA component for text featurization :pr:`1022`
        * Added guide on installing with conda :pr:`1041`
        * Added a “cost-benefit curve” util method to graph cost-benefit matrix scores vs. binary classification thresholds :pr:`1081`
        * Standardized error when calling transform/predict before fit for pipelines :pr:`1048`
        * Added ``percent_better_than_baseline`` to AutoML search rankings and full rankings table :pr:`1050`
        * Added one-way partial dependence and partial dependence plots :pr:`1079`
        * Added "Feature Value" column to prediction explanation reports. :pr:`1064`
        * Added LightGBM classification estimator :pr:`1082`, :pr:`1114`
        * Added ``max_batches`` parameter to ``AutoMLSearch`` :pr:`1087`
    * Fixes
        * Updated ``TextFeaturizer`` component to no longer require an internet connection to run :pr:`1022`
        * Fixed non-deterministic element of ``TextFeaturizer`` transformations :pr:`1022`
        * Added a StandardScaler to all ElasticNet pipelines :pr:`1065`
        * Updated cost-benefit matrix to normalize score :pr:`1099`
        * Fixed logic in ``calculate_percent_difference`` so that it can handle negative values :pr:`1100`
    * Changes
        * Added ``needs_fitting`` property to ``ComponentBase`` :pr:`1044`
        * Updated references to data types to use datatype lists defined in ``evalml.utils.gen_utils`` :pr:`1039`
        * Remove maximum version limit for SciPy dependency :pr:`1051`
        * Moved ``all_components`` and other component importers into runtime methods :pr:`1045`
        * Consolidated graphing utility methods under ``evalml.utils.graph_utils`` :pr:`1060`
        * Made slight tweaks to how ``TextFeaturizer`` uses ``featuretools``, and did some refactoring of that and of LSA :pr:`1090`
        * Changed ``show_all_features`` parameter into ``importance_threshold``, which allows for thresholding feature importance :pr:`1097`, :pr:`1103`
    * Documentation Changes
        * Update ``setup.py`` URL to point to the github repo :pr:`1037`
        * Added tutorial for using the cost-benefit matrix objective :pr:`1088`
        * Updated ``model_understanding.ipynb`` to include documentation for using plotly on Jupyter Lab :pr:`1108`
    * Testing Changes
        * Refactor CircleCI tests to use matrix jobs (:pr:`1043`)
        * Added a test to check that all test directories are included in evalml package :pr:`1054`


.. warning::

    **Breaking Changes**
        * ``confusion_matrix`` and ``normalize_confusion_matrix`` have been moved to ``evalml.utils`` :pr:`1038`
        * All graph utility methods previously under ``evalml.pipelines.graph_utils`` have been moved to ``evalml.utils.graph_utils`` :pr:`1060`


**v0.12.2 Aug. 6, 2020**
    * Enhancements
        * Add save/load method to components :pr:`1023`
        * Expose pickle ``protocol`` as optional arg to save/load :pr:`1023`
        * Updated estimators used in AutoML to include ExtraTrees and ElasticNet estimators :pr:`1030`
    * Fixes
    * Changes
        * Removed ``DeprecationWarning`` for ``SimpleImputer`` :pr:`1018`
    * Documentation Changes
        * Add note about version numbers to release process docs :pr:`1034`
    * Testing Changes
        * Test files are now included in the evalml package :pr:`1029`


**v0.12.0 Aug. 3, 2020**
    * Enhancements
        * Added string and categorical targets support for binary and multiclass pipelines and check for numeric targets for ``DetectLabelLeakage`` data check :pr:`932`
        * Added clear exception for regression pipelines if target datatype is string or categorical :pr:`960`
        * Added target column names and class labels in ``predict`` and ``predict_proba`` output for pipelines :pr:`951`
        * Added ``_compute_shap_values`` and ``normalize_values`` to ``pipelines/explanations`` module :pr:`958`
        * Added ``explain_prediction`` feature which explains single predictions with SHAP :pr:`974`
        * Added Imputer to allow different imputation strategies for numerical and categorical dtypes :pr:`991`
        * Added support for configuring logfile path using env var, and don't create logger if there are filesystem errors :pr:`975`
        * Updated catboost estimators' default parameters and automl hyperparameter ranges to speed up fit time :pr:`998`
    * Fixes
        * Fixed ReadtheDocs warning failure regarding embedded gif :pr:`943`
        * Removed incorrect parameter passed to pipeline classes in ``_add_baseline_pipelines`` :pr:`941`
        * Added universal error for calling ``predict``, ``predict_proba``, ``transform``, and ``feature_importances`` before fitting :pr:`969`, :pr:`994`
        * Made ``TextFeaturizer`` component and pip dependencies ``featuretools`` and ``nlp_primitives`` optional :pr:`976`
        * Updated imputation strategy in automl to no longer limit impute strategy to ``most_frequent`` for all features if there are any categorical columns :pr:`991`
        * Fixed ``UnboundLocalError`` for ``cv_pipeline`` when automl search errors :pr:`996`
        * Fixed ``Imputer`` to reset dataframe index to preserve behavior expected from  ``SimpleImputer`` :pr:`1009`
    * Changes
        * Moved ``get_estimators`` to ``evalml.pipelines.components.utils`` :pr:`934`
        * Modified Pipelines to raise ``PipelineScoreError`` when they encounter an error during scoring :pr:`936`
        * Moved ``evalml.model_families.list_model_families`` to ``evalml.pipelines.components.allowed_model_families`` :pr:`959`
        * Renamed ``DateTimeFeaturization`` to ``DateTimeFeaturizer`` :pr:`977`
        * Added check to stop search and raise an error if all pipelines in a batch return NaN scores :pr:`1015`
    * Documentation Changes
        * Updated ``README.md`` :pr:`963`
        * Reworded message when errors are returned from data checks in search :pr:`982`
        * Added section on understanding model predictions with ``explain_prediction`` to User Guide :pr:`981`
        * Added a section to the user guide and api reference about how XGBoost and CatBoost are not fully supported. :pr:`992`
        * Added custom components section in user guide :pr:`993`
        * Updated FAQ section formatting :pr:`997`
        * Updated release process documentation :pr:`1003`
    * Testing Changes
        * Moved ``predict_proba`` and ``predict`` tests regarding string / categorical targets to ``test_pipelines.py`` :pr:`972`
        * Fixed dependency update bot by updating python version to 3.7 to avoid frequent github version updates :pr:`1002`


.. warning::

    **Breaking Changes**
        * ``get_estimators`` has been moved to ``evalml.pipelines.components.utils`` (previously was under ``evalml.pipelines.utils``) :pr:`934`
        * Removed the ``raise_errors`` flag in AutoML search. All errors during pipeline evaluation will be caught and logged. :pr:`936`
        * ``evalml.model_families.list_model_families`` has been moved to ``evalml.pipelines.components.allowed_model_families`` :pr:`959`
        * ``TextFeaturizer``: the ``featuretools`` and ``nlp_primitives`` packages must be installed after installing evalml in order to use this component :pr:`976`
        * Renamed ``DateTimeFeaturization`` to ``DateTimeFeaturizer`` :pr:`977`


**v0.11.2 July 16, 2020**
    * Enhancements
        * Added ``NoVarianceDataCheck`` to ``DefaultDataChecks`` :pr:`893`
        * Added text processing and featurization component ``TextFeaturizer`` :pr:`913`, :pr:`924`
        * Added additional checks to ``InvalidTargetDataCheck`` to handle invalid target data types :pr:`929`
        * ``AutoMLSearch`` will now handle ``KeyboardInterrupt`` and prompt user for confirmation :pr:`915`
    * Fixes
        * Makes automl results a read-only property :pr:`919`
    * Changes
        * Deleted static pipelines and refactored tests involving static pipelines, removed ``all_pipelines()`` and ``get_pipelines()`` :pr:`904`
        * Moved ``list_model_families`` to ``evalml.model_family.utils`` :pr:`903`
        * Updated ``all_pipelines``, ``all_estimators``, ``all_components`` to use the same mechanism for dynamically generating their elements :pr:`898`
        * Rename ``master`` branch to ``main`` :pr:`918`
        * Add pypi release github action :pr:`923`
        * Updated ``AutoMLSearch.search`` stdout output and logging and removed tqdm progress bar :pr:`921`
        * Moved automl config checks previously in ``search()`` to init :pr:`933`
    * Documentation Changes
        * Reorganized and rewrote documentation :pr:`937`
        * Updated to use pydata sphinx theme :pr:`937`
        * Updated docs to use ``release_notes`` instead of ``changelog`` :pr:`942`
    * Testing Changes
        * Cleaned up fixture names and usages in tests :pr:`895`


.. warning::

    **Breaking Changes**
        * ``list_model_families`` has been moved to ``evalml.model_family.utils`` (previously was under ``evalml.pipelines.utils``) :pr:`903`
        * ``get_estimators`` has been moved to ``evalml.pipelines.components.utils`` (previously was under ``evalml.pipelines.utils``) :pr:`934`
        * Static pipeline definitions have been removed, but similar pipelines can still be constructed via creating an instance of ``PipelineBase`` :pr:`904`
        * ``all_pipelines()`` and ``get_pipelines()`` utility methods have been removed :pr:`904`


**v0.11.0 June 30, 2020**
    * Enhancements
        * Added multiclass support for ROC curve graphing :pr:`832`
        * Added preprocessing component to drop features whose percentage of NaN values exceeds a specified threshold :pr:`834`
        * Added data check to check for problematic target labels :pr:`814`
        * Added PerColumnImputer that allows imputation strategies per column :pr:`824`
        * Added transformer to drop specific columns :pr:`827`
        * Added support for ``categories``, ``handle_error``, and ``drop`` parameters in ``OneHotEncoder`` :pr:`830` :pr:`897`
        * Added preprocessing component to handle DateTime columns featurization :pr:`838`
        * Added ability to clone pipelines and components :pr:`842`
        * Define getter method for component ``parameters`` :pr:`847`
        * Added utility methods to calculate and graph permutation importances :pr:`860`, :pr:`880`
        * Added new utility functions necessary for generating dynamic preprocessing pipelines :pr:`852`
        * Added kwargs to all components :pr:`863`
        * Updated ``AutoSearchBase`` to use dynamically generated preprocessing pipelines :pr:`870`
        * Added SelectColumns transformer :pr:`873`
        * Added ability to evaluate additional pipelines for automl search :pr:`874`
        * Added ``default_parameters`` class property to components and pipelines :pr:`879`
        * Added better support for disabling data checks in automl search :pr:`892`
        * Added ability to save and load AutoML objects to file :pr:`888`
        * Updated ``AutoSearchBase.get_pipelines`` to return an untrained pipeline instance :pr:`876`
        * Saved learned binary classification thresholds in automl results cv data dict :pr:`876`
    * Fixes
        * Fixed bug where SimpleImputer cannot handle dropped columns :pr:`846`
        * Fixed bug where PerColumnImputer cannot handle dropped columns :pr:`855`
        * Enforce requirement that builtin components save all inputted values in their parameters dict :pr:`847`
        * Don't list base classes in ``all_components`` output :pr:`847`
        * Standardize all components to output pandas data structures, and accept either pandas or numpy :pr:`853`
        * Fixed rankings and full_rankings error when search has not been run :pr:`894`
    * Changes
        * Update ``all_pipelines`` and ``all_components`` to try initializing pipelines/components, and on failure exclude them :pr:`849`
        * Refactor ``handle_components`` to ``handle_components_class``, standardize to ``ComponentBase`` subclass instead of instance :pr:`850`
        * Refactor "blacklist"/"whitelist" to "allow"/"exclude" lists :pr:`854`
        * Replaced ``AutoClassificationSearch`` and ``AutoRegressionSearch`` with ``AutoMLSearch`` :pr:`871`
        * Renamed feature_importances and permutation_importances methods to use singular names (feature_importance and permutation_importance) :pr:`883`
        * Updated ``automl`` default data splitter to train/validation split for large datasets :pr:`877`
        * Added open source license, update some repo metadata :pr:`887`
        * Removed dead code in ``_get_preprocessing_components`` :pr:`896`
    * Documentation Changes
        * Fix some typos and update the EvalML logo :pr:`872`
    * Testing Changes
        * Update the changelog check job to expect the new branching pattern for the deps update bot :pr:`836`
        * Check that all components output pandas datastructures, and can accept either pandas or numpy :pr:`853`
        * Replaced ``AutoClassificationSearch`` and ``AutoRegressionSearch`` with ``AutoMLSearch`` :pr:`871`


.. warning::

    **Breaking Changes**
        * Pipelines' static ``component_graph`` field must contain either ``ComponentBase`` subclasses or ``str``, instead of ``ComponentBase`` subclass instances :pr:`850`
        * Rename ``handle_component`` to ``handle_component_class``. Now standardizes to ``ComponentBase`` subclasses instead of ``ComponentBase`` subclass instances :pr:`850`
        * Renamed automl's ``cv`` argument to ``data_split`` :pr:`877`
        * Pipelines' and classifiers' ``feature_importances`` is renamed ``feature_importance``, ``graph_feature_importances`` is renamed ``graph_feature_importance`` :pr:`883`
        * Passing ``data_checks=None`` to automl search will not perform any data checks as opposed to default checks. :pr:`892`
        * Pipelines to search for in AutoML are now determined automatically, rather than using the statically-defined pipeline classes. :pr:`870`
        * Updated ``AutoSearchBase.get_pipelines`` to return an untrained pipeline instance, instead of one which happened to be trained on the final cross-validation fold :pr:`876`


**v0.10.0 May 29, 2020**
    * Enhancements
        * Added baseline models for classification and regression, add functionality to calculate baseline models before searching in AutoML :pr:`746`
        * Port over highly-null guardrail as a data check and define ``DefaultDataChecks`` and ``DisableDataChecks`` classes :pr:`745`
        * Update ``Tuner`` classes to work directly with pipeline parameters dicts instead of flat parameter lists :pr:`779`
        * Add Elastic Net as a pipeline option :pr:`812`
        * Added new Pipeline option ``ExtraTrees`` :pr:`790`
        * Added precicion-recall curve metrics and plot for binary classification problems in ``evalml.pipeline.graph_utils`` :pr:`794`
        * Update the default automl algorithm to search in batches, starting with default parameters for each pipeline and iterating from there :pr:`793`
        * Added ``AutoMLAlgorithm`` class and ``IterativeAlgorithm`` impl, separated from ``AutoSearchBase`` :pr:`793`
    * Fixes
        * Update pipeline ``score`` to return ``nan`` score for any objective which throws an exception during scoring :pr:`787`
        * Fixed bug introduced in :pr:`787` where binary classification metrics requiring predicted probabilities error in scoring :pr:`798`
        * CatBoost and XGBoost classifiers and regressors can no longer have a learning rate of 0 :pr:`795`
    * Changes
        * Cleanup pipeline ``score`` code, and cleanup codecov :pr:`711`
        * Remove ``pass`` for abstract methods for codecov :pr:`730`
        * Added __str__ for AutoSearch object :pr:`675`
        * Add util methods to graph ROC and confusion matrix :pr:`720`
        * Refactor ``AutoBase`` to ``AutoSearchBase`` :pr:`758`
        * Updated AutoBase with ``data_checks`` parameter, removed previous ``detect_label_leakage`` parameter, and added functionality to run data checks before search in AutoML :pr:`765`
        * Updated our logger to use Python's logging utils :pr:`763`
        * Refactor most of ``AutoSearchBase._do_iteration`` impl into ``AutoSearchBase._evaluate`` :pr:`762`
        * Port over all guardrails to use the new DataCheck API :pr:`789`
        * Expanded ``import_or_raise`` to catch all exceptions :pr:`759`
        * Adds RMSE, MSLE, RMSLE as standard metrics :pr:`788`
        * Don't allow ``Recall`` to be used as an objective for AutoML :pr:`784`
        * Removed feature selection from pipelines :pr:`819`
        * Update default estimator parameters to make automl search faster and more accurate :pr:`793`
    * Documentation Changes
        * Add instructions to freeze ``master`` on ``release.md`` :pr:`726`
        * Update release instructions with more details :pr:`727` :pr:`733`
        * Add objective base classes to API reference :pr:`736`
        * Fix components API to match other modules :pr:`747`
    * Testing Changes
        * Delete codecov yml, use codecov.io's default :pr:`732`
        * Added unit tests for fraud cost, lead scoring, and standard metric objectives :pr:`741`
        * Update codecov client :pr:`782`
        * Updated AutoBase __str__ test to include no parameters case :pr:`783`
        * Added unit tests for ``ExtraTrees`` pipeline :pr:`790`
        * If codecov fails to upload, fail build :pr:`810`
        * Updated Python version of dependency action :pr:`816`
        * Update the dependency update bot to use a suffix when creating branches :pr:`817`

.. warning::

    **Breaking Changes**
        * The ``detect_label_leakage`` parameter for AutoML classes has been removed and replaced by a ``data_checks`` parameter :pr:`765`
        * Moved ROC and confusion matrix methods from ``evalml.pipeline.plot_utils`` to ``evalml.pipeline.graph_utils`` :pr:`720`
        * ``Tuner`` classes require a pipeline hyperparameter range dict as an init arg instead of a space definition :pr:`779`
        * ``Tuner.propose`` and ``Tuner.add`` work directly with pipeline parameters dicts instead of flat parameter lists :pr:`779`
        * ``PipelineBase.hyperparameters`` and ``custom_hyperparameters`` use pipeline parameters dict format instead of being represented as a flat list :pr:`779`
        * All guardrail functions previously under ``evalml.guardrails.utils`` will be removed and replaced by data checks :pr:`789`
        * ``Recall`` disallowed as an objective for AutoML :pr:`784`
        * ``AutoSearchBase`` parameter ``tuner`` has been renamed to ``tuner_class`` :pr:`793`
        * ``AutoSearchBase`` parameter ``possible_pipelines`` and ``possible_model_families`` have been renamed to ``allowed_pipelines`` and ``allowed_model_families`` :pr:`793`


**v0.9.0 Apr. 27, 2020**
    * Enhancements
        * Added ``Accuracy`` as an standard objective :pr:`624`
        * Added verbose parameter to load_fraud :pr:`560`
        * Added Balanced Accuracy metric for binary, multiclass :pr:`612` :pr:`661`
        * Added XGBoost regressor and XGBoost regression pipeline :pr:`666`
        * Added ``Accuracy`` metric for multiclass :pr:`672`
        * Added objective name in ``AutoBase.describe_pipeline`` :pr:`686`
        * Added ``DataCheck`` and ``DataChecks``, ``Message`` classes and relevant subclasses :pr:`739`
    * Fixes
        * Removed direct access to ``cls.component_graph`` :pr:`595`
        * Add testing files to .gitignore :pr:`625`
        * Remove circular dependencies from ``Makefile`` :pr:`637`
        * Add error case for ``normalize_confusion_matrix()`` :pr:`640`
        * Fixed ``XGBoostClassifier`` and ``XGBoostRegressor`` bug with feature names that contain [, ], or < :pr:`659`
        * Update ``make_pipeline_graph`` to not accidentally create empty file when testing if path is valid :pr:`649`
        * Fix pip installation warning about docsutils version, from boto dependency :pr:`664`
        * Removed zero division warning for F1/precision/recall metrics :pr:`671`
        * Fixed ``summary`` for pipelines without estimators :pr:`707`
    * Changes
        * Updated default objective for binary/multiclass classification to log loss :pr:`613`
        * Created classification and regression pipeline subclasses and removed objective as an attribute of pipeline classes :pr:`405`
        * Changed the output of ``score`` to return one dictionary :pr:`429`
        * Created binary and multiclass objective subclasses :pr:`504`
        * Updated objectives API :pr:`445`
        * Removed call to ``get_plot_data`` from AutoML :pr:`615`
        * Set ``raise_error`` to default to True for AutoML classes :pr:`638`
        * Remove unnecessary "u" prefixes on some unicode strings :pr:`641`
        * Changed one-hot encoder to return uint8 dtypes instead of ints :pr:`653`
        * Pipeline ``_name`` field changed to ``custom_name`` :pr:`650`
        * Removed ``graphs.py`` and moved methods into ``PipelineBase`` :pr:`657`, :pr:`665`
        * Remove s3fs as a dev dependency :pr:`664`
        * Changed requirements-parser to be a core dependency :pr:`673`
        * Replace ``supported_problem_types`` field on pipelines with ``problem_type`` attribute on base classes :pr:`678`
        * Changed AutoML to only show best results for a given pipeline template in ``rankings``, added ``full_rankings`` property to show all :pr:`682`
        * Update ``ModelFamily`` values: don't list xgboost/catboost as classifiers now that we have regression pipelines for them :pr:`677`
        * Changed AutoML's ``describe_pipeline`` to get problem type from pipeline instead :pr:`685`
        * Standardize ``import_or_raise`` error messages :pr:`683`
        * Updated argument order of objectives to align with sklearn's :pr:`698`
        * Renamed ``pipeline.feature_importance_graph`` to ``pipeline.graph_feature_importances`` :pr:`700`
        * Moved ROC and confusion matrix methods to ``evalml.pipelines.plot_utils`` :pr:`704`
        * Renamed ``MultiClassificationObjective`` to ``MulticlassClassificationObjective``, to align with pipeline naming scheme :pr:`715`
    * Documentation Changes
        * Fixed some sphinx warnings :pr:`593`
        * Fixed docstring for ``AutoClassificationSearch`` with correct command :pr:`599`
        * Limit readthedocs formats to pdf, not htmlzip and epub :pr:`594` :pr:`600`
        * Clean up objectives API documentation :pr:`605`
        * Fixed function on Exploring search results page :pr:`604`
        * Update release process doc :pr:`567`
        * ``AutoClassificationSearch`` and ``AutoRegressionSearch`` show inherited methods in API reference :pr:`651`
        * Fixed improperly formatted code in breaking changes for changelog :pr:`655`
        * Added configuration to treat Sphinx warnings as errors :pr:`660`
        * Removed separate plotting section for pipelines in API reference :pr:`657`, :pr:`665`
        * Have leads example notebook load S3 files using https, so we can delete s3fs dev dependency :pr:`664`
        * Categorized components in API reference and added descriptions for each category :pr:`663`
        * Fixed Sphinx warnings about ``BalancedAccuracy`` objective :pr:`669`
        * Updated API reference to include missing components and clean up pipeline docstrings :pr:`689`
        * Reorganize API ref, and clarify pipeline sub-titles :pr:`688`
        * Add and update preprocessing utils in API reference :pr:`687`
        * Added inheritance diagrams to API reference :pr:`695`
        * Documented which default objective AutoML optimizes for :pr:`699`
        * Create seperate install page :pr:`701`
        * Include more utils in API ref, like ``import_or_raise`` :pr:`704`
        * Add more color to pipeline documentation :pr:`705`
    * Testing Changes
        * Matched install commands of ``check_latest_dependencies`` test and it's GitHub action :pr:`578`
        * Added Github app to auto assign PR author as assignee :pr:`477`
        * Removed unneeded conda installation of xgboost in windows checkin tests :pr:`618`
        * Update graph tests to always use tmpfile dir :pr:`649`
        * Changelog checkin test workaround for release PRs: If 'future release' section is empty of PR refs, pass check :pr:`658`
        * Add changelog checkin test exception for ``dep-update`` branch :pr:`723`

.. warning::

    **Breaking Changes**

    * Pipelines will now no longer take an objective parameter during instantiation, and will no longer have an objective attribute.
    * ``fit()`` and ``predict()`` now use an optional ``objective`` parameter, which is only used in binary classification pipelines to fit for a specific objective.
    * ``score()`` will now use a required ``objectives`` parameter that is used to determine all the objectives to score on. This differs from the previous behavior, where the pipeline's objective was scored on regardless.
    * ``score()`` will now return one dictionary of all objective scores.
    * ``ROC`` and ``ConfusionMatrix`` plot methods via ``Auto(*).plot`` have been removed by :pr:`615` and are replaced by ``roc_curve`` and ``confusion_matrix`` in ``evamlm.pipelines.plot_utils`` in :pr:`704`
    * ``normalize_confusion_matrix`` has been moved to ``evalml.pipelines.plot_utils`` :pr:`704`
    * Pipelines ``_name`` field changed to ``custom_name``
    * Pipelines ``supported_problem_types`` field is removed because it is no longer necessary :pr:`678`
    * Updated argument order of objectives' ``objective_function`` to align with sklearn :pr:`698`
    * ``pipeline.feature_importance_graph`` has been renamed to ``pipeline.graph_feature_importances`` in :pr:`700`
    * Removed unsupported ``MSLE`` objective :pr:`704`


**v0.8.0 Apr. 1, 2020**
    * Enhancements
        * Add normalization option and information to confusion matrix :pr:`484`
        * Add util function to drop rows with NaN values :pr:`487`
        * Renamed ``PipelineBase.name`` as ``PipelineBase.summary`` and redefined ``PipelineBase.name`` as class property :pr:`491`
        * Added access to parameters in Pipelines with ``PipelineBase.parameters`` (used to be return of ``PipelineBase.describe``) :pr:`501`
        * Added ``fill_value`` parameter for ``SimpleImputer`` :pr:`509`
        * Added functionality to override component hyperparameters and made pipelines take hyperparemeters from components :pr:`516`
        * Allow ``numpy.random.RandomState`` for random_state parameters :pr:`556`
    * Fixes
        * Removed unused dependency ``matplotlib``, and move ``category_encoders`` to test reqs :pr:`572`
    * Changes
        * Undo version cap in XGBoost placed in :pr:`402` and allowed all released of XGBoost :pr:`407`
        * Support pandas 1.0.0 :pr:`486`
        * Made all references to the logger static :pr:`503`
        * Refactored ``model_type`` parameter for components and pipelines to ``model_family`` :pr:`507`
        * Refactored ``problem_types`` for pipelines and components into ``supported_problem_types`` :pr:`515`
        * Moved ``pipelines/utils.save_pipeline`` and ``pipelines/utils.load_pipeline`` to ``PipelineBase.save`` and ``PipelineBase.load`` :pr:`526`
        * Limit number of categories encoded by ``OneHotEncoder`` :pr:`517`
    * Documentation Changes
        * Updated API reference to remove ``PipelinePlot`` and added moved ``PipelineBase`` plotting methods :pr:`483`
        * Add code style and github issue guides :pr:`463` :pr:`512`
        * Updated API reference for to surface class variables for pipelines and components :pr:`537`
        * Fixed README documentation link :pr:`535`
        * Unhid PR references in changelog :pr:`656`
    * Testing Changes
        * Added automated dependency check PR :pr:`482`, :pr:`505`
        * Updated automated dependency check comment :pr:`497`
        * Have build_docs job use python executor, so that env vars are set properly :pr:`547`
        * Added simple test to make sure ``OneHotEncoder``'s top_n works with large number of categories :pr:`552`
        * Run windows unit tests on PRs :pr:`557`


.. warning::

    **Breaking Changes**

    * ``AutoClassificationSearch`` and ``AutoRegressionSearch``'s ``model_types`` parameter has been refactored into ``allowed_model_families``
    * ``ModelTypes`` enum has been changed to ``ModelFamily``
    * Components and Pipelines now have a ``model_family`` field instead of ``model_type``
    * ``get_pipelines`` utility function now accepts ``model_families`` as an argument instead of ``model_types``
    * ``PipelineBase.name`` no longer returns structure of pipeline and has been replaced by ``PipelineBase.summary``
    * ``PipelineBase.problem_types`` and ``Estimator.problem_types`` has been renamed to ``supported_problem_types``
    * ``pipelines/utils.save_pipeline`` and ``pipelines/utils.load_pipeline`` moved to ``PipelineBase.save`` and ``PipelineBase.load``


**v0.7.0 Mar. 9, 2020**
    * Enhancements
        * Added emacs buffers to .gitignore :pr:`350`
        * Add CatBoost (gradient-boosted trees) classification and regression components and pipelines :pr:`247`
        * Added Tuner abstract base class :pr:`351`
        * Added ``n_jobs`` as parameter for ``AutoClassificationSearch`` and ``AutoRegressionSearch`` :pr:`403`
        * Changed colors of confusion matrix to shades of blue and updated axis order to match scikit-learn's :pr:`426`
        * Added ``PipelineBase`` ``.graph`` and ``.feature_importance_graph`` methods, moved from previous location :pr:`423`
        * Added support for python 3.8 :pr:`462`
    * Fixes
        * Fixed ROC and confusion matrix plots not being calculated if user passed own additional_objectives :pr:`276`
        * Fixed ReadtheDocs ``FileNotFoundError`` exception for fraud dataset :pr:`439`
    * Changes
        * Added ``n_estimators`` as a tunable parameter for XGBoost :pr:`307`
        * Remove unused parameter ``ObjectiveBase.fit_needs_proba`` :pr:`320`
        * Remove extraneous parameter ``component_type`` from all components :pr:`361`
        * Remove unused ``rankings.csv`` file :pr:`397`
        * Downloaded demo and test datasets so unit tests can run offline :pr:`408`
        * Remove ``_needs_fitting`` attribute from Components :pr:`398`
        * Changed plot.feature_importance to show only non-zero feature importances by default, added optional parameter to show all :pr:`413`
        * Refactored ``PipelineBase`` to take in parameter dictionary and moved pipeline metadata to class attribute :pr:`421`
        * Dropped support for Python 3.5 :pr:`438`
        * Removed unused ``apply.py`` file :pr:`449`
        * Clean up ``requirements.txt`` to remove unused deps :pr:`451`
        * Support installation without all required dependencies :pr:`459`
    * Documentation Changes
        * Update release.md with instructions to release to internal license key :pr:`354`
    * Testing Changes
        * Added tests for utils (and moved current utils to gen_utils) :pr:`297`
        * Moved XGBoost install into it's own separate step on Windows using Conda :pr:`313`
        * Rewind pandas version to before 1.0.0, to diagnose test failures for that version :pr:`325`
        * Added dependency update checkin test :pr:`324`
        * Rewind XGBoost version to before 1.0.0 to diagnose test failures for that version :pr:`402`
        * Update dependency check to use a whitelist :pr:`417`
        * Update unit test jobs to not install dev deps :pr:`455`

.. warning::

    **Breaking Changes**

    * Python 3.5 will not be actively supported.

**v0.6.0 Dec. 16, 2019**
    * Enhancements
        * Added ability to create a plot of feature importances :pr:`133`
        * Add early stopping to AutoML using patience and tolerance parameters :pr:`241`
        * Added ROC and confusion matrix metrics and plot for classification problems and introduce PipelineSearchPlots class :pr:`242`
        * Enhanced AutoML results with search order :pr:`260`
        * Added utility function to show system and environment information :pr:`300`
    * Fixes
        * Lower botocore requirement :pr:`235`
        * Fixed decision_function calculation for ``FraudCost`` objective :pr:`254`
        * Fixed return value of ``Recall`` metrics :pr:`264`
        * Components return ``self`` on fit :pr:`289`
    * Changes
        * Renamed automl classes to ``AutoRegressionSearch`` and ``AutoClassificationSearch`` :pr:`287`
        * Updating demo datasets to retain column names :pr:`223`
        * Moving pipeline visualization to ``PipelinePlot`` class :pr:`228`
        * Standarizing inputs as ``pd.Dataframe`` / ``pd.Series`` :pr:`130`
        * Enforcing that pipelines must have an estimator as last component :pr:`277`
        * Added ``ipywidgets`` as a dependency in ``requirements.txt`` :pr:`278`
        * Added Random and Grid Search Tuners :pr:`240`
    * Documentation Changes
        * Adding class properties to API reference :pr:`244`
        * Fix and filter FutureWarnings from scikit-learn :pr:`249`, :pr:`257`
        * Adding Linear Regression to API reference and cleaning up some Sphinx warnings :pr:`227`
    * Testing Changes
        * Added support for testing on Windows with CircleCI :pr:`226`
        * Added support for doctests :pr:`233`

.. warning::

    **Breaking Changes**

    * The ``fit()`` method for ``AutoClassifier`` and ``AutoRegressor`` has been renamed to ``search()``.
    * ``AutoClassifier`` has been renamed to ``AutoClassificationSearch``
    * ``AutoRegressor`` has been renamed to ``AutoRegressionSearch``
    * ``AutoClassificationSearch.results`` and ``AutoRegressionSearch.results`` now is a dictionary with ``pipeline_results`` and ``search_order`` keys. ``pipeline_results`` can be used to access a dictionary that is identical to the old ``.results`` dictionary. Whereas, ``search_order`` returns a list of the search order in terms of ``pipeline_id``.
    * Pipelines now require an estimator as the last component in ``component_list``. Slicing pipelines now throws an ``NotImplementedError`` to avoid returning pipelines without an estimator.

**v0.5.2 Nov. 18, 2019**
    * Enhancements
        * Adding basic pipeline structure visualization :pr:`211`
    * Documentation Changes
        * Added notebooks to build process :pr:`212`

**v0.5.1 Nov. 15, 2019**
    * Enhancements
        * Added basic outlier detection guardrail :pr:`151`
        * Added basic ID column guardrail :pr:`135`
        * Added support for unlimited pipelines with a ``max_time`` limit :pr:`70`
        * Updated .readthedocs.yaml to successfully build :pr:`188`
    * Fixes
        * Removed MSLE from default additional objectives :pr:`203`
        * Fixed ``random_state`` passed in pipelines :pr:`204`
        * Fixed slow down in RFRegressor :pr:`206`
    * Changes
        * Pulled information for describe_pipeline from pipeline's new describe method :pr:`190`
        * Refactored pipelines :pr:`108`
        * Removed guardrails from Auto(*) :pr:`202`, :pr:`208`
    * Documentation Changes
        * Updated documentation to show ``max_time`` enhancements :pr:`189`
        * Updated release instructions for RTD :pr:`193`
        * Added notebooks to build process :pr:`212`
        * Added contributing instructions :pr:`213`
        * Added new content :pr:`222`

**v0.5.0 Oct. 29, 2019**
    * Enhancements
        * Added basic one hot encoding :pr:`73`
        * Use enums for model_type :pr:`110`
        * Support for splitting regression datasets :pr:`112`
        * Auto-infer multiclass classification :pr:`99`
        * Added support for other units in ``max_time`` :pr:`125`
        * Detect highly null columns :pr:`121`
        * Added additional regression objectives :pr:`100`
        * Show an interactive iteration vs. score plot when using fit() :pr:`134`
    * Fixes
        * Reordered ``describe_pipeline`` :pr:`94`
        * Added type check for ``model_type`` :pr:`109`
        * Fixed ``s`` units when setting string ``max_time`` :pr:`132`
        * Fix objectives not appearing in API documentation :pr:`150`
    * Changes
        * Reorganized tests :pr:`93`
        * Moved logging to its own module :pr:`119`
        * Show progress bar history :pr:`111`
        * Using ``cloudpickle`` instead of pickle to allow unloading of custom objectives :pr:`113`
        * Removed render.py :pr:`154`
    * Documentation Changes
        * Update release instructions :pr:`140`
        * Include additional_objectives parameter :pr:`124`
        * Added Changelog :pr:`136`
    * Testing Changes
        * Code coverage :pr:`90`
        * Added CircleCI tests for other Python versions :pr:`104`
        * Added doc notebooks as tests :pr:`139`
        * Test metadata for CircleCI and 2 core parallelism :pr:`137`

**v0.4.1 Sep. 16, 2019**
    * Enhancements
        * Added AutoML for classification and regressor using Autobase and Skopt :pr:`7` :pr:`9`
        * Implemented standard classification and regression metrics :pr:`7`
        * Added logistic regression, random forest, and XGBoost pipelines :pr:`7`
        * Implemented support for custom objectives :pr:`15`
        * Feature importance for pipelines :pr:`18`
        * Serialization for pipelines :pr:`19`
        * Allow fitting on objectives for optimal threshold :pr:`27`
        * Added detect label leakage :pr:`31`
        * Implemented callbacks :pr:`42`
        * Allow for multiclass classification :pr:`21`
        * Added support for additional objectives :pr:`79`
    * Fixes
        * Fixed feature selection in pipelines :pr:`13`
        * Made ``random_seed`` usage consistent :pr:`45`
    * Documentation Changes
        * Documentation Changes
        * Added docstrings :pr:`6`
        * Created notebooks for docs :pr:`6`
        * Initialized readthedocs EvalML :pr:`6`
        * Added favicon :pr:`38`
    * Testing Changes
        * Added testing for loading data :pr:`39`

**v0.2.0 Aug. 13, 2019**
    * Enhancements
        * Created fraud detection objective :pr:`4`

**v0.1.0 July. 31, 2019**
    * *First Release*
    * Enhancements
        * Added lead scoring objecitve :pr:`1`
        * Added basic classifier :pr:`1`
    * Documentation Changes
        * Initialized Sphinx for docs :pr:`1`<|MERGE_RESOLUTION|>--- conflicted
+++ resolved
@@ -15,12 +15,9 @@
         * Added more information to users about ensembling behavior in ``AutoMLSearch`` :pr:`1527`
         * Add woodwork support for more utility and graph methods :pr:`1544`
         * Changed ``DateTimeFeaturizer`` to encode features as int :pr:`1479`
-<<<<<<< HEAD
         * Integrated ``ComponentGraph`` class into Pipelines for full non-linear pipeline support :pr:`1543`
-=======
         * Added `Linear Discriminant Analysis Transformer` component for dimensionality reduction :pr:`1331`
         * Added multiclass support for ``partial_dependence`` and ``graph_partial_dependence`` :pr:`1554`
->>>>>>> 7e21b201
     * Fixes
         * Fix Windows CI jobs: install ``numba`` via conda, required for ``shap`` :pr:`1490`
         * Added custom-index support for `reset-index-get_prediction_vs_actual_over_time_data` :pr:`1494`
