--- conflicted
+++ resolved
@@ -141,7 +141,7 @@
                 to `multiclass` or `regression` depending on the problem type. Note that if allowed_pipelines is provided,
                 this parameter will be ignored.
 
-            data_splitter (sklearn.model_selection.BaseCrossValidator): Data splitting method to use. Takes precedence to the `sampler` arg. Defaults to StratifiedKFold.
+            data_splitter (sklearn.model_selection.BaseCrossValidator): Data splitting method to use. Defaults to StratifiedKFold.
 
             tuner_class: The tuner class to use. Defaults to SKOptTuner.
 
@@ -271,20 +271,12 @@
         self._best_pipeline = None
         self._searched = False
 
-<<<<<<< HEAD
         # make everything ww objects
-        self.X_train = _convert_to_woodwork_structure(X_train)
-        self.y_train = _convert_to_woodwork_structure(y_train)
+        self.X_train = infer_feature_types(X_train)
+        self.y_train = infer_feature_types(y_train)
         self.sampler = sampler if (sampler is not None and sampler != 'None') else None
         default_data_splitter = make_data_splitter(self.X_train, self.y_train, self.problem_type, self.problem_configuration,
-                                                   n_splits=3, shuffle=True, sampler=self.sampler, random_state=self.random_state)
-=======
-        self.X_train = infer_feature_types(X_train)
-        self.y_train = infer_feature_types(y_train)
-
-        default_data_splitter = make_data_splitter(self.X_train, self.y_train, self.problem_type, self.problem_configuration,
-                                                   n_splits=3, shuffle=True, random_seed=self.random_seed)
->>>>>>> d4e2f544
+                                                   n_splits=3, shuffle=True, sampler=self.sampler, random_seed=self.random_seed)
         self.data_splitter = self.data_splitter or default_data_splitter
         self.pipeline_parameters = pipeline_parameters if pipeline_parameters is not None else {}
 
@@ -567,13 +559,9 @@
                 if self.optimize_thresholds and self.objective.is_defined_for_problem_type(ProblemTypes.BINARY) and self.objective.can_optimize_threshold and is_binary(self.problem_type):
                     X_train, X_threshold_tuning, y_train, y_threshold_tuning = split_data(X_train, y_train, self.problem_type,
                                                                                           test_size=0.2,
-<<<<<<< HEAD
-                                                                                          random_state=self.random_state)
+                                                                                          random_seed=self.random_seed)
                 if getattr(self.data_splitter, "transform", None):
                     X_train, y_train = self.data_splitter.transform(X_train, y_train)
-=======
-                                                                                          random_seed=self.random_seed)
->>>>>>> d4e2f544
                 self._best_pipeline.fit(X_train, y_train)
                 self._best_pipeline = self._tune_binary_threshold(self._best_pipeline, X_threshold_tuning, y_threshold_tuning)
 
